// Jest Snapshot v1, https://goo.gl/fbAQLP

exports[`component/sidebar/sidebar_channel/SidebarChannel should match snapshot, on sidebar show 1`] = `
<div
  className="sidebar--left"
  id="sidebar-left"
  key="sidebar-left"
>
  <NewChannelFlow
    channelType=""
    onModalDismissed={[Function]}
    show={false}
  />
  <Connect(SidebarHeader)
    currentUser={
      Object {
        "id": "my-user-id",
      }
    }
    teamDescription="Test team description"
    teamDisplayName="Test team display name"
    teamId="team_id"
    teamName="test-team"
    teamType="team-type"
  />
  <UnreadChannelIndicator
    content={
      <FormattedMessage
        defaultMessage="More unreads"
        id="sidebar.unreads"
        values={Object {}}
      />
    }
    extraClass="nav-pills__unread-indicator-top"
    name="Top"
    onClick={[Function]}
    show={false}
  />
  <UnreadChannelIndicator
    content={
      <FormattedMessage
        defaultMessage="More unreads"
        id="sidebar.unreads"
        values={Object {}}
      />
    }
    extraClass="nav-pills__unread-indicator-bottom"
    name="Bottom"
    onClick={[Function]}
    show={false}
  />
  <div
    className="nav-pills__container"
    id="sidebarChannelContainer"
    onScroll={[Function]}
  >
    <ul
      className="nav nav-pills nav-stacked"
    >
      <li>
        <h4
          id="publicChannel"
        >
          <FormattedMessage
            defaultMessage="PUBLIC CHANNELS"
            id="sidebar.channels"
            values={Object {}}
          />
          <Connect(TeamPermissionGate)
            permissions={
              Array [
                "create_public_channel",
              ]
            }
            teamId="team_id"
          >
            <OverlayTrigger
              defaultOverlayShown={false}
              delayShow={500}
              overlay={
                <Tooltip
                  bsClass="tooltip"
                  id="new-channel-tooltip"
                  placement="right"
                >
                  <FormattedMessage
                    defaultMessage="Create new public channel"
                    id="sidebar.createChannel"
                    values={Object {}}
                  />
                </Tooltip>
              }
              placement="top"
              trigger={
                Array [
                  "hover",
                  "focus",
                ]
              }
            >
              <button
                className="add-channel-btn cursor--pointer style--none"
                id="createPublicChannel"
                onClick={[Function]}
              >
                +
              </button>
            </OverlayTrigger>
          </Connect(TeamPermissionGate)>
        </h4>
      </li>
      <Connect(SidebarChannel)
        active={true}
        channelId="c1"
        currentTeamName="test-team"
        currentUserId="my-user-id"
        key="c1"
      />
      <Connect(SidebarChannel)
        active={false}
        channelId="c2"
        currentTeamName="test-team"
        currentUserId="my-user-id"
        key="c2"
      />
      <li>
        <button
          className="nav-more cursor--pointer style--none btn--block"
          id="sidebarChannelsMore"
          onClick={[Function]}
        >
          <FormattedMessage
            defaultMessage="More..."
            id="sidebar.moreElips"
            values={Object {}}
          />
        </button>
      </li>
    </ul>
    <ul
      className="nav nav-pills nav-stacked"
    >
      <li>
        <h4
          id="privateChannel"
        >
          <FormattedMessage
            defaultMessage="PRIVATE CHANNELS"
            id="sidebar.pg"
            values={Object {}}
          />
          <Connect(TeamPermissionGate)
            permissions={
              Array [
                "create_private_channel",
              ]
            }
            teamId="team_id"
          >
            <OverlayTrigger
              defaultOverlayShown={false}
              delayShow={500}
              overlay={
                <Tooltip
                  bsClass="tooltip"
                  id="new-group-tooltip"
                  placement="right"
                >
                  <FormattedMessage
                    defaultMessage="Create new private channel"
                    id="sidebar.createGroup"
                    values={Object {}}
                  />
                </Tooltip>
              }
              placement="top"
              trigger={
                Array [
                  "hover",
                  "focus",
                ]
              }
            >
              <button
                className="add-channel-btn cursor--pointer style--none"
                id="createPrivateChannel"
                onClick={[Function]}
              >
                +
              </button>
            </OverlayTrigger>
          </Connect(TeamPermissionGate)>
        </h4>
      </li>
      <Connect(SidebarChannel)
        active={false}
        channelId="c3"
        currentTeamName="test-team"
        currentUserId="my-user-id"
        key="c3"
      />
      <Connect(SidebarChannel)
        active={false}
        channelId="c4"
        currentTeamName="test-team"
        currentUserId="my-user-id"
        key="c4"
      />
    </ul>
    <ul
      className="nav nav-pills nav-stacked"
    >
      <li>
        <h4
          id="directChannel"
        >
          <FormattedMessage
            defaultMessage="DIRECT MESSAGES"
            id="sidebar.direct"
            values={Object {}}
          />
          <OverlayTrigger
            className="hidden-xs"
            defaultOverlayShown={false}
            delayShow={500}
            overlay={
              <Tooltip
                bsClass="tooltip"
                className="hidden-xs"
                id="new-group-tooltip"
                placement="right"
              >
                <FormattedMessage
                  defaultMessage="Create new direct message"
                  id="sidebar.createDirectMessage"
                  values={Object {}}
                />
              </Tooltip>
            }
            placement="top"
            trigger={
              Array [
                "hover",
                "focus",
              ]
            }
          >
            <button
              className="add-channel-btn cursor--pointer style--none"
              onClick={[Function]}
            >
              +
            </button>
          </OverlayTrigger>
        </h4>
      </li>
      <Connect(SidebarChannel)
        active={false}
        channelId="c5"
        currentTeamName="test-team"
        currentUserId="my-user-id"
        key="c5"
      />
      <Connect(SidebarChannel)
        active={false}
        channelId="c6"
        currentTeamName="test-team"
        currentUserId="my-user-id"
        key="c6"
      />
      <li
        key="more"
      >
        <button
          className="nav-more cursor--pointer style--none btn--block"
          id="moreDirectMessage"
          onClick={[Function]}
        >
          <FormattedMessage
            defaultMessage="More..."
            id="sidebar.moreElips"
            values={Object {}}
          />
        </button>
      </li>
    </ul>
  </div>
  <div
    className="sidebar__switcher"
  >
    <button
      className="btn btn-link"
      id="sidebarSwitcherButton"
      onClick={[Function]}
    >
      <FormattedMessage
        defaultMessage="Switch Channels"
        id="channel_switch_modal.title"
        values={Object {}}
      />
      <span
        className="switch__shortcut hidden-xs"
      >
        <FormattedMessage
          defaultMessage="- CTRL+K"
          id="quick_switch_modal.channelsShortcut.windows"
          values={Object {}}
        />
      </span>
    </button>
  </div>
</div>
`;

exports[`component/sidebar/sidebar_channel/SidebarChannel should match snapshot, on sidebar show with favorites 1`] = `
<div
  className="sidebar--left"
  id="sidebar-left"
  key="sidebar-left"
>
  <NewChannelFlow
    channelType=""
    onModalDismissed={[Function]}
    show={false}
  />
  <Connect(SidebarHeader)
    currentUser={
      Object {
        "id": "my-user-id",
      }
    }
    teamDescription="Test team description"
    teamDisplayName="Test team display name"
    teamId="team_id"
    teamName="test-team"
    teamType="team-type"
  />
  <UnreadChannelIndicator
    content={
      <FormattedMessage
        defaultMessage="More unreads"
        id="sidebar.unreads"
        values={Object {}}
      />
    }
    extraClass="nav-pills__unread-indicator-top"
    name="Top"
    onClick={[Function]}
    show={false}
  />
  <UnreadChannelIndicator
    content={
      <FormattedMessage
        defaultMessage="More unreads"
        id="sidebar.unreads"
        values={Object {}}
      />
    }
    extraClass="nav-pills__unread-indicator-bottom"
    name="Bottom"
    onClick={[Function]}
    show={false}
  />
  <div
    className="nav-pills__container"
    id="sidebarChannelContainer"
    onScroll={[Function]}
  >
    <ul
      className="nav nav-pills nav-stacked"
    >
      <li>
        <h4
          id="favoriteChannel"
        >
          <FormattedMessage
            defaultMessage="FAVORITE CHANNELS"
            id="sidebar.favorite"
            values={Object {}}
          />
        </h4>
      </li>
      <Connect(SidebarChannel)
        active={true}
        channelId="c1"
        currentTeamName="test-team"
        currentUserId="my-user-id"
        key="c1"
      />
      <Connect(SidebarChannel)
        active={false}
        channelId="c3"
        currentTeamName="test-team"
        currentUserId="my-user-id"
        key="c3"
      />
      <Connect(SidebarChannel)
        active={false}
        channelId="c5"
        currentTeamName="test-team"
        currentUserId="my-user-id"
        key="c5"
      />
    </ul>
    <ul
      className="nav nav-pills nav-stacked"
    >
      <li>
        <h4
          id="publicChannel"
        >
          <FormattedMessage
            defaultMessage="PUBLIC CHANNELS"
            id="sidebar.channels"
            values={Object {}}
          />
          <Connect(TeamPermissionGate)
            permissions={
              Array [
                "create_public_channel",
              ]
            }
            teamId="team_id"
          >
            <OverlayTrigger
              defaultOverlayShown={false}
              delayShow={500}
              overlay={
                <Tooltip
                  bsClass="tooltip"
                  id="new-channel-tooltip"
                  placement="right"
                >
                  <FormattedMessage
                    defaultMessage="Create new public channel"
                    id="sidebar.createChannel"
                    values={Object {}}
                  />
                </Tooltip>
              }
              placement="top"
              trigger={
                Array [
                  "hover",
                  "focus",
                ]
              }
            >
              <button
                className="add-channel-btn cursor--pointer style--none"
                id="createPublicChannel"
                onClick={[Function]}
              >
                +
              </button>
            </OverlayTrigger>
          </Connect(TeamPermissionGate)>
        </h4>
      </li>
      <Connect(SidebarChannel)
        active={true}
        channelId="c1"
        currentTeamName="test-team"
        currentUserId="my-user-id"
        key="c1"
      />
      <Connect(SidebarChannel)
        active={false}
        channelId="c2"
        currentTeamName="test-team"
        currentUserId="my-user-id"
        key="c2"
      />
      <li>
        <button
          className="nav-more cursor--pointer style--none btn--block"
          id="sidebarChannelsMore"
          onClick={[Function]}
        >
          <FormattedMessage
            defaultMessage="More..."
            id="sidebar.moreElips"
            values={Object {}}
          />
        </button>
      </li>
    </ul>
    <ul
      className="nav nav-pills nav-stacked"
    >
      <li>
        <h4
          id="privateChannel"
        >
          <FormattedMessage
            defaultMessage="PRIVATE CHANNELS"
            id="sidebar.pg"
            values={Object {}}
          />
          <Connect(TeamPermissionGate)
            permissions={
              Array [
                "create_private_channel",
              ]
            }
            teamId="team_id"
          >
            <OverlayTrigger
              defaultOverlayShown={false}
              delayShow={500}
              overlay={
                <Tooltip
                  bsClass="tooltip"
                  id="new-group-tooltip"
                  placement="right"
                >
                  <FormattedMessage
                    defaultMessage="Create new private channel"
                    id="sidebar.createGroup"
                    values={Object {}}
                  />
                </Tooltip>
              }
              placement="top"
              trigger={
                Array [
                  "hover",
                  "focus",
                ]
              }
            >
              <button
                className="add-channel-btn cursor--pointer style--none"
                id="createPrivateChannel"
                onClick={[Function]}
              >
                +
              </button>
            </OverlayTrigger>
          </Connect(TeamPermissionGate)>
        </h4>
      </li>
      <Connect(SidebarChannel)
        active={false}
        channelId="c3"
        currentTeamName="test-team"
        currentUserId="my-user-id"
        key="c3"
      />
      <Connect(SidebarChannel)
        active={false}
        channelId="c4"
        currentTeamName="test-team"
        currentUserId="my-user-id"
        key="c4"
      />
    </ul>
    <ul
      className="nav nav-pills nav-stacked"
    >
      <li>
        <h4
          id="directChannel"
        >
          <FormattedMessage
            defaultMessage="DIRECT MESSAGES"
            id="sidebar.direct"
            values={Object {}}
          />
          <OverlayTrigger
            className="hidden-xs"
            defaultOverlayShown={false}
            delayShow={500}
            overlay={
              <Tooltip
                bsClass="tooltip"
                className="hidden-xs"
                id="new-group-tooltip"
                placement="right"
              >
                <FormattedMessage
                  defaultMessage="Create new direct message"
                  id="sidebar.createDirectMessage"
                  values={Object {}}
                />
              </Tooltip>
            }
            placement="top"
            trigger={
              Array [
                "hover",
                "focus",
              ]
            }
          >
            <button
              className="add-channel-btn cursor--pointer style--none"
              onClick={[Function]}
            >
              +
            </button>
          </OverlayTrigger>
        </h4>
      </li>
      <Connect(SidebarChannel)
        active={false}
        channelId="c5"
        currentTeamName="test-team"
        currentUserId="my-user-id"
        key="c5"
      />
      <Connect(SidebarChannel)
        active={false}
        channelId="c6"
        currentTeamName="test-team"
        currentUserId="my-user-id"
        key="c6"
      />
      <li
        key="more"
      >
        <button
          className="nav-more cursor--pointer style--none btn--block"
          id="moreDirectMessage"
          onClick={[Function]}
        >
          <FormattedMessage
            defaultMessage="More..."
            id="sidebar.moreElips"
            values={Object {}}
          />
        </button>
      </li>
    </ul>
  </div>
  <div
    className="sidebar__switcher"
  >
    <button
      className="btn btn-link"
      id="sidebarSwitcherButton"
      onClick={[Function]}
    >
      <FormattedMessage
        defaultMessage="Switch Channels"
        id="channel_switch_modal.title"
        values={Object {}}
      />
      <span
        className="switch__shortcut hidden-xs"
      >
        <FormattedMessage
          defaultMessage="- CTRL+K"
          id="quick_switch_modal.channelsShortcut.windows"
          values={Object {}}
        />
      </span>
    </button>
  </div>
</div>
`;

exports[`component/sidebar/sidebar_channel/SidebarChannel should match snapshot, on sidebar show with unreads 1`] = `
<div
  className="sidebar--left"
  id="sidebar-left"
  key="sidebar-left"
>
  <NewChannelFlow
    channelType=""
    onModalDismissed={[Function]}
    show={false}
  />
  <Connect(SidebarHeader)
    currentUser={
      Object {
        "id": "my-user-id",
      }
    }
    teamDescription="Test team description"
    teamDisplayName="Test team display name"
    teamId="team_id"
    teamName="test-team"
    teamType="team-type"
  />
  <UnreadChannelIndicator
    content={
      <FormattedMessage
        defaultMessage="More unreads"
        id="sidebar.unreads"
        values={Object {}}
      />
    }
    extraClass="nav-pills__unread-indicator-top"
    name="Top"
    onClick={[Function]}
    show={false}
  />
  <UnreadChannelIndicator
    content={
      <FormattedMessage
        defaultMessage="More unreads"
        id="sidebar.unreads"
        values={Object {}}
      />
    }
    extraClass="nav-pills__unread-indicator-bottom"
    name="Bottom"
    onClick={[Function]}
    show={false}
  />
  <div
    className="nav-pills__container"
    id="sidebarChannelContainer"
    onScroll={[Function]}
  >
    <ul
      className="nav nav-pills nav-stacked"
    >
      <li>
        <h4
          id="favoriteChannel"
        >
          <FormattedMessage
            defaultMessage="UNREADS"
            id="sidebar.unreadSection"
            values={Object {}}
          />
        </h4>
      </li>
      <Connect(SidebarChannel)
        active={false}
        channelId="c3"
        currentTeamName="test-team"
        currentUserId="my-user-id"
        key="c3"
      />
      <Connect(SidebarChannel)
        active={false}
        channelId="c5"
        currentTeamName="test-team"
        currentUserId="my-user-id"
        key="c5"
      />
    </ul>
    <ul
      className="nav nav-pills nav-stacked"
    >
      <li>
        <h4
          id="publicChannel"
        >
          <FormattedMessage
            defaultMessage="PUBLIC CHANNELS"
            id="sidebar.channels"
            values={Object {}}
          />
          <Connect(TeamPermissionGate)
            permissions={
              Array [
                "create_public_channel",
              ]
            }
            teamId="team_id"
          >
            <OverlayTrigger
              defaultOverlayShown={false}
              delayShow={500}
              overlay={
                <Tooltip
                  bsClass="tooltip"
                  id="new-channel-tooltip"
                  placement="right"
                >
                  <FormattedMessage
                    defaultMessage="Create new public channel"
                    id="sidebar.createChannel"
                    values={Object {}}
                  />
                </Tooltip>
              }
              placement="top"
              trigger={
                Array [
                  "hover",
                  "focus",
                ]
              }
            >
              <button
                className="add-channel-btn cursor--pointer style--none"
                id="createPublicChannel"
                onClick={[Function]}
              >
                +
              </button>
            </OverlayTrigger>
          </Connect(TeamPermissionGate)>
        </h4>
      </li>
      <Connect(SidebarChannel)
        active={true}
        channelId="c1"
        currentTeamName="test-team"
        currentUserId="my-user-id"
        key="c1"
      />
      <Connect(SidebarChannel)
        active={false}
        channelId="c2"
        currentTeamName="test-team"
        currentUserId="my-user-id"
        key="c2"
      />
      <li>
        <button
          className="nav-more cursor--pointer style--none btn--block"
          id="sidebarChannelsMore"
          onClick={[Function]}
        >
          <FormattedMessage
            defaultMessage="More..."
            id="sidebar.moreElips"
            values={Object {}}
          />
        </button>
      </li>
    </ul>
    <ul
      className="nav nav-pills nav-stacked"
    >
      <li>
        <h4
          id="privateChannel"
        >
          <FormattedMessage
            defaultMessage="PRIVATE CHANNELS"
            id="sidebar.pg"
            values={Object {}}
          />
          <Connect(TeamPermissionGate)
            permissions={
              Array [
                "create_private_channel",
              ]
            }
            teamId="team_id"
          >
            <OverlayTrigger
              defaultOverlayShown={false}
              delayShow={500}
              overlay={
                <Tooltip
                  bsClass="tooltip"
                  id="new-group-tooltip"
                  placement="right"
                >
                  <FormattedMessage
                    defaultMessage="Create new private channel"
                    id="sidebar.createGroup"
                    values={Object {}}
                  />
                </Tooltip>
              }
              placement="top"
              trigger={
                Array [
                  "hover",
                  "focus",
                ]
              }
            >
              <button
                className="add-channel-btn cursor--pointer style--none"
                id="createPrivateChannel"
                onClick={[Function]}
              >
                +
              </button>
            </OverlayTrigger>
          </Connect(TeamPermissionGate)>
        </h4>
      </li>
      <Connect(SidebarChannel)
        active={false}
        channelId="c3"
        currentTeamName="test-team"
        currentUserId="my-user-id"
        key="c3"
      />
      <Connect(SidebarChannel)
        active={false}
        channelId="c4"
        currentTeamName="test-team"
        currentUserId="my-user-id"
        key="c4"
      />
    </ul>
    <ul
      className="nav nav-pills nav-stacked"
    >
      <li>
        <h4
          id="directChannel"
        >
          <FormattedMessage
            defaultMessage="DIRECT MESSAGES"
            id="sidebar.direct"
            values={Object {}}
          />
          <OverlayTrigger
            className="hidden-xs"
            defaultOverlayShown={false}
            delayShow={500}
            overlay={
              <Tooltip
                bsClass="tooltip"
                className="hidden-xs"
                id="new-group-tooltip"
                placement="right"
              >
                <FormattedMessage
                  defaultMessage="Create new direct message"
                  id="sidebar.createDirectMessage"
                  values={Object {}}
                />
              </Tooltip>
            }
            placement="top"
            trigger={
              Array [
                "hover",
                "focus",
              ]
            }
          >
            <button
              className="add-channel-btn cursor--pointer style--none"
              onClick={[Function]}
            >
              +
            </button>
          </OverlayTrigger>
        </h4>
      </li>
      <Connect(SidebarChannel)
        active={false}
        channelId="c5"
        currentTeamName="test-team"
        currentUserId="my-user-id"
        key="c5"
      />
      <Connect(SidebarChannel)
        active={false}
        channelId="c6"
        currentTeamName="test-team"
        currentUserId="my-user-id"
        key="c6"
      />
      <li
        key="more"
      >
        <button
          className="nav-more cursor--pointer style--none btn--block"
          id="moreDirectMessage"
          onClick={[Function]}
        >
          <FormattedMessage
            defaultMessage="More..."
            id="sidebar.moreElips"
            values={Object {}}
          />
        </button>
      </li>
    </ul>
  </div>
  <div
    className="sidebar__switcher"
  >
    <button
      className="btn btn-link"
      id="sidebarSwitcherButton"
      onClick={[Function]}
    >
      <FormattedMessage
        defaultMessage="Switch Channels"
        id="channel_switch_modal.title"
        values={Object {}}
      />
      <span
        className="switch__shortcut hidden-xs"
      >
        <FormattedMessage
          defaultMessage="- CTRL+K"
          id="quick_switch_modal.channelsShortcut.windows"
          values={Object {}}
        />
      </span>
    </button>
  </div>
</div>
`;

exports[`component/sidebar/sidebar_channel/SidebarChannel should match snapshot, when render as an empty div because no have a tema or a user 1`] = `<div />`;

exports[`component/sidebar/sidebar_channel/SidebarChannel should match snapshot, when render as an empty div because no have a tema or a user 2`] = `<div />`;

exports[`component/sidebar/sidebar_channel/SidebarChannel should show/hide correctly more channels modal 1`] = `
<div
  className="sidebar--left"
  id="sidebar-left"
  key="sidebar-left"
>
  <NewChannelFlow
    channelType=""
    onModalDismissed={[Function]}
    show={false}
  />
  <Connect(MoreChannels)
    handleNewChannel={[Function]}
    onModalDismissed={[Function]}
  />
  <Connect(SidebarHeader)
    currentUser={
      Object {
        "id": "my-user-id",
      }
    }
    teamDescription="Test team description"
    teamDisplayName="Test team display name"
    teamId="team_id"
    teamName="test-team"
    teamType="team-type"
  />
  <UnreadChannelIndicator
    content={
      <FormattedMessage
        defaultMessage="More unreads"
        id="sidebar.unreads"
        values={Object {}}
      />
    }
    extraClass="nav-pills__unread-indicator-top"
    name="Top"
    onClick={[Function]}
    show={false}
  />
  <UnreadChannelIndicator
    content={
      <FormattedMessage
        defaultMessage="More unreads"
        id="sidebar.unreads"
        values={Object {}}
      />
    }
    extraClass="nav-pills__unread-indicator-bottom"
    name="Bottom"
    onClick={[Function]}
    show={false}
  />
  <div
    className="nav-pills__container"
    id="sidebarChannelContainer"
    onScroll={[Function]}
  >
    <ul
      className="nav nav-pills nav-stacked"
    >
      <li>
        <h4
          id="publicChannel"
        >
          <FormattedMessage
            defaultMessage="PUBLIC CHANNELS"
            id="sidebar.channels"
            values={Object {}}
          />
          <Connect(TeamPermissionGate)
            permissions={
              Array [
                "create_public_channel",
              ]
            }
            teamId="team_id"
          >
            <OverlayTrigger
              defaultOverlayShown={false}
              delayShow={500}
              overlay={
                <Tooltip
                  bsClass="tooltip"
                  id="new-channel-tooltip"
                  placement="right"
                >
                  <FormattedMessage
                    defaultMessage="Create new public channel"
                    id="sidebar.createChannel"
                    values={Object {}}
                  />
                </Tooltip>
              }
              placement="top"
              trigger={
                Array [
                  "hover",
                  "focus",
                ]
              }
            >
              <button
                className="add-channel-btn cursor--pointer style--none"
                id="createPublicChannel"
                onClick={[Function]}
              >
                +
              </button>
            </OverlayTrigger>
          </Connect(TeamPermissionGate)>
        </h4>
      </li>
      <Connect(SidebarChannel)
        active={true}
        channelId="c1"
        currentTeamName="test-team"
        currentUserId="my-user-id"
        key="c1"
      />
      <Connect(SidebarChannel)
        active={false}
        channelId="c2"
        currentTeamName="test-team"
        currentUserId="my-user-id"
        key="c2"
      />
      <li>
        <button
          className="nav-more cursor--pointer style--none btn--block"
          id="sidebarChannelsMore"
          onClick={[Function]}
        >
          <FormattedMessage
            defaultMessage="More..."
            id="sidebar.moreElips"
            values={Object {}}
          />
        </button>
      </li>
    </ul>
    <ul
      className="nav nav-pills nav-stacked"
    >
      <li>
        <h4
          id="privateChannel"
        >
          <FormattedMessage
            defaultMessage="PRIVATE CHANNELS"
            id="sidebar.pg"
            values={Object {}}
          />
          <Connect(TeamPermissionGate)
            permissions={
              Array [
                "create_private_channel",
              ]
            }
            teamId="team_id"
          >
            <OverlayTrigger
              defaultOverlayShown={false}
              delayShow={500}
              overlay={
                <Tooltip
                  bsClass="tooltip"
                  id="new-group-tooltip"
                  placement="right"
                >
                  <FormattedMessage
                    defaultMessage="Create new private channel"
                    id="sidebar.createGroup"
                    values={Object {}}
                  />
                </Tooltip>
              }
              placement="top"
              trigger={
                Array [
                  "hover",
                  "focus",
                ]
              }
            >
              <button
                className="add-channel-btn cursor--pointer style--none"
                id="createPrivateChannel"
                onClick={[Function]}
              >
                +
              </button>
            </OverlayTrigger>
          </Connect(TeamPermissionGate)>
        </h4>
      </li>
      <Connect(SidebarChannel)
        active={false}
        channelId="c3"
        currentTeamName="test-team"
        currentUserId="my-user-id"
        key="c3"
      />
      <Connect(SidebarChannel)
        active={false}
        channelId="c4"
        currentTeamName="test-team"
        currentUserId="my-user-id"
        key="c4"
      />
    </ul>
    <ul
      className="nav nav-pills nav-stacked"
    >
      <li>
        <h4
          id="directChannel"
        >
          <FormattedMessage
            defaultMessage="DIRECT MESSAGES"
            id="sidebar.direct"
            values={Object {}}
          />
          <OverlayTrigger
            className="hidden-xs"
            defaultOverlayShown={false}
            delayShow={500}
            overlay={
              <Tooltip
                bsClass="tooltip"
                className="hidden-xs"
                id="new-group-tooltip"
                placement="right"
              >
                <FormattedMessage
                  defaultMessage="Create new direct message"
                  id="sidebar.createDirectMessage"
                  values={Object {}}
                />
              </Tooltip>
            }
            placement="top"
            trigger={
              Array [
                "hover",
                "focus",
              ]
            }
          >
            <button
              className="add-channel-btn cursor--pointer style--none"
              onClick={[Function]}
            >
              +
            </button>
          </OverlayTrigger>
        </h4>
      </li>
      <Connect(SidebarChannel)
        active={false}
        channelId="c5"
        currentTeamName="test-team"
        currentUserId="my-user-id"
        key="c5"
      />
      <Connect(SidebarChannel)
        active={false}
        channelId="c6"
        currentTeamName="test-team"
        currentUserId="my-user-id"
        key="c6"
      />
      <li
        key="more"
      >
        <button
          className="nav-more cursor--pointer style--none btn--block"
          id="moreDirectMessage"
          onClick={[Function]}
        >
          <FormattedMessage
            defaultMessage="More..."
            id="sidebar.moreElips"
            values={Object {}}
          />
        </button>
      </li>
    </ul>
  </div>
  <div
    className="sidebar__switcher"
  >
    <button
      className="btn btn-link"
      id="sidebarSwitcherButton"
      onClick={[Function]}
    >
      <FormattedMessage
        defaultMessage="Switch Channels"
        id="channel_switch_modal.title"
        values={Object {}}
      />
      <span
        className="switch__shortcut hidden-xs"
      >
        <FormattedMessage
          defaultMessage="- CTRL+K"
          id="quick_switch_modal.channelsShortcut.windows"
          values={Object {}}
        />
      </span>
    </button>
  </div>
</div>
`;

<<<<<<< HEAD
exports[`component/sidebar/sidebar_channel/SidebarChannel should show/hide correctly more channels modal 2`] = `
=======
exports[`component/sidebar/sidebar_channel/SidebarChannel should show/hide correctly more channels modal 1`] = `
>>>>>>> bc48cd4b
<div
  className="sidebar--left"
  id="sidebar-left"
  key="sidebar-left"
>
  <NewChannelFlow
    channelType=""
    onModalDismissed={[Function]}
    show={false}
  />
  <Connect(SidebarHeader)
    currentUser={
      Object {
        "id": "my-user-id",
      }
    }
    teamDescription="Test team description"
    teamDisplayName="Test team display name"
    teamId="team_id"
    teamName="test-team"
    teamType="team-type"
  />
  <UnreadChannelIndicator
    content={
      <FormattedMessage
        defaultMessage="More unreads"
        id="sidebar.unreads"
        values={Object {}}
      />
    }
    extraClass="nav-pills__unread-indicator-top"
    name="Top"
    onClick={[Function]}
    show={false}
  />
  <UnreadChannelIndicator
    content={
      <FormattedMessage
        defaultMessage="More unreads"
        id="sidebar.unreads"
        values={Object {}}
      />
    }
    extraClass="nav-pills__unread-indicator-bottom"
    name="Bottom"
    onClick={[Function]}
    show={false}
  />
  <div
    className="nav-pills__container"
    id="sidebarChannelContainer"
    onScroll={[Function]}
  >
    <ul
      className="nav nav-pills nav-stacked"
    >
      <li>
        <h4
          id="publicChannel"
        >
          <FormattedMessage
            defaultMessage="PUBLIC CHANNELS"
            id="sidebar.channels"
            values={Object {}}
          />
          <Connect(TeamPermissionGate)
            permissions={
              Array [
                "create_public_channel",
              ]
            }
            teamId="team_id"
          >
            <OverlayTrigger
              defaultOverlayShown={false}
              delayShow={500}
              overlay={
                <Tooltip
                  bsClass="tooltip"
                  id="new-channel-tooltip"
                  placement="right"
                >
                  <FormattedMessage
                    defaultMessage="Create new public channel"
                    id="sidebar.createChannel"
                    values={Object {}}
                  />
                </Tooltip>
              }
              placement="top"
              trigger={
                Array [
                  "hover",
                  "focus",
                ]
              }
            >
              <button
                className="add-channel-btn cursor--pointer style--none"
                id="createPublicChannel"
                onClick={[Function]}
              >
                +
              </button>
            </OverlayTrigger>
          </Connect(TeamPermissionGate)>
        </h4>
      </li>
      <Connect(SidebarChannel)
        active={true}
        channelId="c1"
        currentTeamName="test-team"
        currentUserId="my-user-id"
        key="c1"
      />
      <Connect(SidebarChannel)
        active={false}
        channelId="c2"
        currentTeamName="test-team"
        currentUserId="my-user-id"
        key="c2"
      />
      <li>
        <button
          className="nav-more cursor--pointer style--none btn--block"
          id="sidebarChannelsMore"
          onClick={[Function]}
        >
          <FormattedMessage
            defaultMessage="More..."
            id="sidebar.moreElips"
            values={Object {}}
          />
        </button>
      </li>
    </ul>
    <ul
      className="nav nav-pills nav-stacked"
    >
      <li>
        <h4
          id="privateChannel"
        >
          <FormattedMessage
            defaultMessage="PRIVATE CHANNELS"
            id="sidebar.pg"
            values={Object {}}
          />
          <Connect(TeamPermissionGate)
            permissions={
              Array [
                "create_private_channel",
              ]
            }
            teamId="team_id"
          >
            <OverlayTrigger
              defaultOverlayShown={false}
              delayShow={500}
              overlay={
                <Tooltip
                  bsClass="tooltip"
                  id="new-group-tooltip"
                  placement="right"
                >
                  <FormattedMessage
                    defaultMessage="Create new private channel"
                    id="sidebar.createGroup"
                    values={Object {}}
                  />
                </Tooltip>
              }
              placement="top"
              trigger={
                Array [
                  "hover",
                  "focus",
                ]
              }
            >
              <button
                className="add-channel-btn cursor--pointer style--none"
                id="createPrivateChannel"
                onClick={[Function]}
              >
                +
              </button>
            </OverlayTrigger>
          </Connect(TeamPermissionGate)>
        </h4>
      </li>
      <Connect(SidebarChannel)
        active={false}
        channelId="c3"
        currentTeamName="test-team"
        currentUserId="my-user-id"
        key="c3"
      />
      <Connect(SidebarChannel)
        active={false}
        channelId="c4"
        currentTeamName="test-team"
        currentUserId="my-user-id"
        key="c4"
      />
    </ul>
    <ul
      className="nav nav-pills nav-stacked"
    >
      <li>
        <h4
          id="directChannel"
        >
          <FormattedMessage
            defaultMessage="DIRECT MESSAGES"
            id="sidebar.direct"
            values={Object {}}
          />
          <OverlayTrigger
            className="hidden-xs"
            defaultOverlayShown={false}
            delayShow={500}
            overlay={
              <Tooltip
                bsClass="tooltip"
                className="hidden-xs"
                id="new-group-tooltip"
                placement="right"
              >
                <FormattedMessage
                  defaultMessage="Create new direct message"
                  id="sidebar.createDirectMessage"
                  values={Object {}}
                />
              </Tooltip>
            }
            placement="top"
            trigger={
              Array [
                "hover",
                "focus",
              ]
            }
          >
            <button
              className="add-channel-btn cursor--pointer style--none"
              onClick={[Function]}
            >
              +
            </button>
          </OverlayTrigger>
        </h4>
      </li>
      <Connect(SidebarChannel)
        active={false}
        channelId="c5"
        currentTeamName="test-team"
        currentUserId="my-user-id"
        key="c5"
      />
      <Connect(SidebarChannel)
        active={false}
        channelId="c6"
        currentTeamName="test-team"
        currentUserId="my-user-id"
        key="c6"
      />
      <li
        key="more"
      >
        <button
          className="nav-more cursor--pointer style--none btn--block"
          id="moreDirectMessage"
          onClick={[Function]}
        >
          <FormattedMessage
            defaultMessage="More..."
            id="sidebar.moreElips"
            values={Object {}}
          />
        </button>
      </li>
    </ul>
  </div>
  <div
    className="sidebar__switcher"
  >
    <button
      className="btn btn-link"
      id="sidebarSwitcherButton"
      onClick={[Function]}
    >
      <FormattedMessage
        defaultMessage="Switch Channels"
        id="channel_switch_modal.title"
        values={Object {}}
      />
      <span
        className="switch__shortcut hidden-xs"
      >
        <FormattedMessage
          defaultMessage="- CTRL+K"
          id="quick_switch_modal.channelsShortcut.windows"
          values={Object {}}
        />
      </span>
    </button>
  </div>
</div>
`;

exports[`component/sidebar/sidebar_channel/SidebarChannel should show/hide correctly more direct channels modal 1`] = `
<div
  className="sidebar--left"
  id="sidebar-left"
  key="sidebar-left"
>
  <NewChannelFlow
    channelType=""
    onModalDismissed={[Function]}
    show={false}
  />
  <Connect(MoreDirectChannels)
    isExistingChannel={false}
    onModalDismissed={[Function]}
  />
  <Connect(SidebarHeader)
    currentUser={
      Object {
        "id": "my-user-id",
      }
    }
    teamDescription="Test team description"
    teamDisplayName="Test team display name"
    teamId="team_id"
    teamName="test-team"
    teamType="team-type"
  />
  <UnreadChannelIndicator
    content={
      <FormattedMessage
        defaultMessage="More unreads"
        id="sidebar.unreads"
        values={Object {}}
      />
    }
    extraClass="nav-pills__unread-indicator-top"
    name="Top"
    onClick={[Function]}
    show={false}
  />
  <UnreadChannelIndicator
    content={
      <FormattedMessage
        defaultMessage="More unreads"
        id="sidebar.unreads"
        values={Object {}}
      />
    }
    extraClass="nav-pills__unread-indicator-bottom"
    name="Bottom"
    onClick={[Function]}
    show={false}
  />
  <div
    className="nav-pills__container"
    id="sidebarChannelContainer"
    onScroll={[Function]}
  >
    <ul
      className="nav nav-pills nav-stacked"
    >
      <li>
        <h4
          id="publicChannel"
        >
          <FormattedMessage
            defaultMessage="PUBLIC CHANNELS"
            id="sidebar.channels"
            values={Object {}}
          />
          <Connect(TeamPermissionGate)
            permissions={
              Array [
                "create_public_channel",
              ]
            }
            teamId="team_id"
          >
            <OverlayTrigger
              defaultOverlayShown={false}
              delayShow={500}
              overlay={
                <Tooltip
                  bsClass="tooltip"
                  id="new-channel-tooltip"
                  placement="right"
                >
                  <FormattedMessage
                    defaultMessage="Create new public channel"
                    id="sidebar.createChannel"
                    values={Object {}}
                  />
                </Tooltip>
              }
              placement="top"
              trigger={
                Array [
                  "hover",
                  "focus",
                ]
              }
            >
              <button
                className="add-channel-btn cursor--pointer style--none"
                id="createPublicChannel"
                onClick={[Function]}
              >
                +
              </button>
            </OverlayTrigger>
          </Connect(TeamPermissionGate)>
        </h4>
      </li>
      <Connect(SidebarChannel)
        active={true}
        channelId="c1"
        currentTeamName="test-team"
        currentUserId="my-user-id"
        key="c1"
      />
      <Connect(SidebarChannel)
        active={false}
        channelId="c2"
        currentTeamName="test-team"
        currentUserId="my-user-id"
        key="c2"
      />
      <li>
        <button
          className="nav-more cursor--pointer style--none btn--block"
          id="sidebarChannelsMore"
          onClick={[Function]}
        >
          <FormattedMessage
            defaultMessage="More..."
            id="sidebar.moreElips"
            values={Object {}}
          />
        </button>
      </li>
    </ul>
    <ul
      className="nav nav-pills nav-stacked"
    >
      <li>
        <h4
          id="privateChannel"
        >
          <FormattedMessage
            defaultMessage="PRIVATE CHANNELS"
            id="sidebar.pg"
            values={Object {}}
          />
          <Connect(TeamPermissionGate)
            permissions={
              Array [
                "create_private_channel",
              ]
            }
            teamId="team_id"
          >
            <OverlayTrigger
              defaultOverlayShown={false}
              delayShow={500}
              overlay={
                <Tooltip
                  bsClass="tooltip"
                  id="new-group-tooltip"
                  placement="right"
                >
                  <FormattedMessage
                    defaultMessage="Create new private channel"
                    id="sidebar.createGroup"
                    values={Object {}}
                  />
                </Tooltip>
              }
              placement="top"
              trigger={
                Array [
                  "hover",
                  "focus",
                ]
              }
            >
              <button
                className="add-channel-btn cursor--pointer style--none"
                id="createPrivateChannel"
                onClick={[Function]}
              >
                +
              </button>
            </OverlayTrigger>
          </Connect(TeamPermissionGate)>
        </h4>
      </li>
      <Connect(SidebarChannel)
        active={false}
        channelId="c3"
        currentTeamName="test-team"
        currentUserId="my-user-id"
        key="c3"
      />
      <Connect(SidebarChannel)
        active={false}
        channelId="c4"
        currentTeamName="test-team"
        currentUserId="my-user-id"
        key="c4"
      />
    </ul>
    <ul
      className="nav nav-pills nav-stacked"
    >
      <li>
        <h4
          id="directChannel"
        >
          <FormattedMessage
            defaultMessage="DIRECT MESSAGES"
            id="sidebar.direct"
            values={Object {}}
          />
          <OverlayTrigger
            className="hidden-xs"
            defaultOverlayShown={false}
            delayShow={500}
            overlay={
              <Tooltip
                bsClass="tooltip"
                className="hidden-xs"
                id="new-group-tooltip"
                placement="right"
              >
                <FormattedMessage
                  defaultMessage="Create new direct message"
                  id="sidebar.createDirectMessage"
                  values={Object {}}
                />
              </Tooltip>
            }
            placement="top"
            trigger={
              Array [
                "hover",
                "focus",
              ]
            }
          >
            <button
              className="add-channel-btn cursor--pointer style--none"
              onClick={[Function]}
            >
              +
            </button>
          </OverlayTrigger>
        </h4>
      </li>
      <Connect(SidebarChannel)
        active={false}
        channelId="c5"
        currentTeamName="test-team"
        currentUserId="my-user-id"
        key="c5"
      />
      <Connect(SidebarChannel)
        active={false}
        channelId="c6"
        currentTeamName="test-team"
        currentUserId="my-user-id"
        key="c6"
      />
      <li
        key="more"
      >
        <button
          className="nav-more cursor--pointer style--none btn--block"
          id="moreDirectMessage"
          onClick={[Function]}
        >
          <FormattedMessage
            defaultMessage="More..."
            id="sidebar.moreElips"
            values={Object {}}
          />
        </button>
      </li>
    </ul>
  </div>
  <div
    className="sidebar__switcher"
  >
    <button
      className="btn btn-link"
      id="sidebarSwitcherButton"
      onClick={[Function]}
    >
      <FormattedMessage
        defaultMessage="Switch Channels"
        id="channel_switch_modal.title"
        values={Object {}}
      />
      <span
        className="switch__shortcut hidden-xs"
      >
        <FormattedMessage
          defaultMessage="- CTRL+K"
          id="quick_switch_modal.channelsShortcut.windows"
          values={Object {}}
        />
      </span>
    </button>
  </div>
</div>
`;

exports[`component/sidebar/sidebar_channel/SidebarChannel should show/hide correctly more direct channels modal 2`] = `
<div
  className="sidebar--left"
  id="sidebar-left"
  key="sidebar-left"
>
  <NewChannelFlow
    channelType=""
    onModalDismissed={[Function]}
    show={false}
  />
  <Connect(SidebarHeader)
    currentUser={
      Object {
        "id": "my-user-id",
      }
    }
    teamDescription="Test team description"
    teamDisplayName="Test team display name"
    teamId="team_id"
    teamName="test-team"
    teamType="team-type"
  />
  <UnreadChannelIndicator
    content={
      <FormattedMessage
        defaultMessage="More unreads"
        id="sidebar.unreads"
        values={Object {}}
      />
    }
    extraClass="nav-pills__unread-indicator-top"
    name="Top"
    onClick={[Function]}
    show={false}
  />
  <UnreadChannelIndicator
    content={
      <FormattedMessage
        defaultMessage="More unreads"
        id="sidebar.unreads"
        values={Object {}}
      />
    }
    extraClass="nav-pills__unread-indicator-bottom"
    name="Bottom"
    onClick={[Function]}
    show={false}
  />
  <div
    className="nav-pills__container"
    id="sidebarChannelContainer"
    onScroll={[Function]}
  >
    <ul
      className="nav nav-pills nav-stacked"
    >
      <li>
        <h4
          id="publicChannel"
        >
          <FormattedMessage
            defaultMessage="PUBLIC CHANNELS"
            id="sidebar.channels"
            values={Object {}}
          />
          <Connect(TeamPermissionGate)
            permissions={
              Array [
                "create_public_channel",
              ]
            }
            teamId="team_id"
          >
            <OverlayTrigger
              defaultOverlayShown={false}
              delayShow={500}
              overlay={
                <Tooltip
                  bsClass="tooltip"
                  id="new-channel-tooltip"
                  placement="right"
                >
                  <FormattedMessage
                    defaultMessage="Create new public channel"
                    id="sidebar.createChannel"
                    values={Object {}}
                  />
                </Tooltip>
              }
              placement="top"
              trigger={
                Array [
                  "hover",
                  "focus",
                ]
              }
            >
              <button
                className="add-channel-btn cursor--pointer style--none"
                id="createPublicChannel"
                onClick={[Function]}
              >
                +
              </button>
            </OverlayTrigger>
          </Connect(TeamPermissionGate)>
        </h4>
      </li>
      <Connect(SidebarChannel)
        active={true}
        channelId="c1"
        currentTeamName="test-team"
        currentUserId="my-user-id"
        key="c1"
      />
      <Connect(SidebarChannel)
        active={false}
        channelId="c2"
        currentTeamName="test-team"
        currentUserId="my-user-id"
        key="c2"
      />
      <li>
        <button
          className="nav-more cursor--pointer style--none btn--block"
          id="sidebarChannelsMore"
          onClick={[Function]}
        >
          <FormattedMessage
            defaultMessage="More..."
            id="sidebar.moreElips"
            values={Object {}}
          />
        </button>
      </li>
    </ul>
    <ul
      className="nav nav-pills nav-stacked"
    >
      <li>
        <h4
          id="privateChannel"
        >
          <FormattedMessage
            defaultMessage="PRIVATE CHANNELS"
            id="sidebar.pg"
            values={Object {}}
          />
          <Connect(TeamPermissionGate)
            permissions={
              Array [
                "create_private_channel",
              ]
            }
            teamId="team_id"
          >
            <OverlayTrigger
              defaultOverlayShown={false}
              delayShow={500}
              overlay={
                <Tooltip
                  bsClass="tooltip"
                  id="new-group-tooltip"
                  placement="right"
                >
                  <FormattedMessage
                    defaultMessage="Create new private channel"
                    id="sidebar.createGroup"
                    values={Object {}}
                  />
                </Tooltip>
              }
              placement="top"
              trigger={
                Array [
                  "hover",
                  "focus",
                ]
              }
            >
              <button
                className="add-channel-btn cursor--pointer style--none"
                id="createPrivateChannel"
                onClick={[Function]}
              >
                +
              </button>
            </OverlayTrigger>
          </Connect(TeamPermissionGate)>
        </h4>
      </li>
      <Connect(SidebarChannel)
        active={false}
        channelId="c3"
        currentTeamName="test-team"
        currentUserId="my-user-id"
        key="c3"
      />
      <Connect(SidebarChannel)
        active={false}
        channelId="c4"
        currentTeamName="test-team"
        currentUserId="my-user-id"
        key="c4"
      />
    </ul>
    <ul
      className="nav nav-pills nav-stacked"
    >
      <li>
        <h4
          id="directChannel"
        >
          <FormattedMessage
            defaultMessage="DIRECT MESSAGES"
            id="sidebar.direct"
            values={Object {}}
          />
          <OverlayTrigger
            className="hidden-xs"
            defaultOverlayShown={false}
            delayShow={500}
            overlay={
              <Tooltip
                bsClass="tooltip"
                className="hidden-xs"
                id="new-group-tooltip"
                placement="right"
              >
                <FormattedMessage
                  defaultMessage="Create new direct message"
                  id="sidebar.createDirectMessage"
                  values={Object {}}
                />
              </Tooltip>
            }
            placement="top"
            trigger={
              Array [
                "hover",
                "focus",
              ]
            }
          >
            <button
              className="add-channel-btn cursor--pointer style--none"
              onClick={[Function]}
            >
              +
            </button>
          </OverlayTrigger>
        </h4>
      </li>
      <Connect(SidebarChannel)
        active={false}
        channelId="c5"
        currentTeamName="test-team"
        currentUserId="my-user-id"
        key="c5"
      />
      <Connect(SidebarChannel)
        active={false}
        channelId="c6"
        currentTeamName="test-team"
        currentUserId="my-user-id"
        key="c6"
      />
      <li
        key="more"
      >
        <button
          className="nav-more cursor--pointer style--none btn--block"
          id="moreDirectMessage"
          onClick={[Function]}
        >
          <FormattedMessage
            defaultMessage="More..."
            id="sidebar.moreElips"
            values={Object {}}
          />
        </button>
      </li>
    </ul>
  </div>
  <div
    className="sidebar__switcher"
  >
    <button
      className="btn btn-link"
      id="sidebarSwitcherButton"
      onClick={[Function]}
    >
      <FormattedMessage
        defaultMessage="Switch Channels"
        id="channel_switch_modal.title"
        values={Object {}}
      />
      <span
        className="switch__shortcut hidden-xs"
      >
        <FormattedMessage
          defaultMessage="- CTRL+K"
          id="quick_switch_modal.channelsShortcut.windows"
          values={Object {}}
        />
      </span>
    </button>
  </div>
</div>
`;

exports[`component/sidebar/sidebar_channel/SidebarChannel should show/hide correctly new channel modal 1`] = `
<div
  className="sidebar--left"
  id="sidebar-left"
  key="sidebar-left"
>
  <NewChannelFlow
    channelType="P"
    onModalDismissed={[Function]}
    show={true}
  />
  <Connect(SidebarHeader)
    currentUser={
      Object {
        "id": "my-user-id",
      }
    }
    teamDescription="Test team description"
    teamDisplayName="Test team display name"
    teamId="team_id"
    teamName="test-team"
    teamType="team-type"
  />
  <UnreadChannelIndicator
    content={
      <FormattedMessage
        defaultMessage="More unreads"
        id="sidebar.unreads"
        values={Object {}}
      />
    }
    extraClass="nav-pills__unread-indicator-top"
    name="Top"
    onClick={[Function]}
    show={false}
  />
  <UnreadChannelIndicator
    content={
      <FormattedMessage
        defaultMessage="More unreads"
        id="sidebar.unreads"
        values={Object {}}
      />
    }
    extraClass="nav-pills__unread-indicator-bottom"
    name="Bottom"
    onClick={[Function]}
    show={false}
  />
  <div
    className="nav-pills__container"
    id="sidebarChannelContainer"
    onScroll={[Function]}
  >
    <ul
      className="nav nav-pills nav-stacked"
    >
      <li>
        <h4
          id="publicChannel"
        >
          <FormattedMessage
            defaultMessage="PUBLIC CHANNELS"
            id="sidebar.channels"
            values={Object {}}
          />
          <Connect(TeamPermissionGate)
            permissions={
              Array [
                "create_public_channel",
              ]
            }
            teamId="team_id"
          >
            <OverlayTrigger
              defaultOverlayShown={false}
              delayShow={500}
              overlay={
                <Tooltip
                  bsClass="tooltip"
                  id="new-channel-tooltip"
                  placement="right"
                >
                  <FormattedMessage
                    defaultMessage="Create new public channel"
                    id="sidebar.createChannel"
                    values={Object {}}
                  />
                </Tooltip>
              }
              placement="top"
              trigger={
                Array [
                  "hover",
                  "focus",
                ]
              }
            >
              <button
                className="add-channel-btn cursor--pointer style--none"
                id="createPublicChannel"
                onClick={[Function]}
              >
                +
              </button>
            </OverlayTrigger>
          </Connect(TeamPermissionGate)>
        </h4>
      </li>
      <Connect(SidebarChannel)
        active={true}
        channelId="c1"
        currentTeamName="test-team"
        currentUserId="my-user-id"
        key="c1"
      />
      <Connect(SidebarChannel)
        active={false}
        channelId="c2"
        currentTeamName="test-team"
        currentUserId="my-user-id"
        key="c2"
      />
      <li>
        <button
          className="nav-more cursor--pointer style--none btn--block"
          id="sidebarChannelsMore"
          onClick={[Function]}
        >
          <FormattedMessage
            defaultMessage="More..."
            id="sidebar.moreElips"
            values={Object {}}
          />
        </button>
      </li>
    </ul>
    <ul
      className="nav nav-pills nav-stacked"
    >
      <li>
        <h4
          id="privateChannel"
        >
          <FormattedMessage
            defaultMessage="PRIVATE CHANNELS"
            id="sidebar.pg"
            values={Object {}}
          />
          <Connect(TeamPermissionGate)
            permissions={
              Array [
                "create_private_channel",
              ]
            }
            teamId="team_id"
          >
            <OverlayTrigger
              defaultOverlayShown={false}
              delayShow={500}
              overlay={
                <Tooltip
                  bsClass="tooltip"
                  id="new-group-tooltip"
                  placement="right"
                >
                  <FormattedMessage
                    defaultMessage="Create new private channel"
                    id="sidebar.createGroup"
                    values={Object {}}
                  />
                </Tooltip>
              }
              placement="top"
              trigger={
                Array [
                  "hover",
                  "focus",
                ]
              }
            >
              <button
                className="add-channel-btn cursor--pointer style--none"
                id="createPrivateChannel"
                onClick={[Function]}
              >
                +
              </button>
            </OverlayTrigger>
          </Connect(TeamPermissionGate)>
        </h4>
      </li>
      <Connect(SidebarChannel)
        active={false}
        channelId="c3"
        currentTeamName="test-team"
        currentUserId="my-user-id"
        key="c3"
      />
      <Connect(SidebarChannel)
        active={false}
        channelId="c4"
        currentTeamName="test-team"
        currentUserId="my-user-id"
        key="c4"
      />
    </ul>
    <ul
      className="nav nav-pills nav-stacked"
    >
      <li>
        <h4
          id="directChannel"
        >
          <FormattedMessage
            defaultMessage="DIRECT MESSAGES"
            id="sidebar.direct"
            values={Object {}}
          />
          <OverlayTrigger
            className="hidden-xs"
            defaultOverlayShown={false}
            delayShow={500}
            overlay={
              <Tooltip
                bsClass="tooltip"
                className="hidden-xs"
                id="new-group-tooltip"
                placement="right"
              >
                <FormattedMessage
                  defaultMessage="Create new direct message"
                  id="sidebar.createDirectMessage"
                  values={Object {}}
                />
              </Tooltip>
            }
            placement="top"
            trigger={
              Array [
                "hover",
                "focus",
              ]
            }
          >
            <button
              className="add-channel-btn cursor--pointer style--none"
              onClick={[Function]}
            >
              +
            </button>
          </OverlayTrigger>
        </h4>
      </li>
      <Connect(SidebarChannel)
        active={false}
        channelId="c5"
        currentTeamName="test-team"
        currentUserId="my-user-id"
        key="c5"
      />
      <Connect(SidebarChannel)
        active={false}
        channelId="c6"
        currentTeamName="test-team"
        currentUserId="my-user-id"
        key="c6"
      />
      <li
        key="more"
      >
        <button
          className="nav-more cursor--pointer style--none btn--block"
          id="moreDirectMessage"
          onClick={[Function]}
        >
          <FormattedMessage
            defaultMessage="More..."
            id="sidebar.moreElips"
            values={Object {}}
          />
        </button>
      </li>
    </ul>
  </div>
  <div
    className="sidebar__switcher"
  >
    <button
      className="btn btn-link"
      id="sidebarSwitcherButton"
      onClick={[Function]}
    >
      <FormattedMessage
        defaultMessage="Switch Channels"
        id="channel_switch_modal.title"
        values={Object {}}
      />
      <span
        className="switch__shortcut hidden-xs"
      >
        <FormattedMessage
          defaultMessage="- CTRL+K"
          id="quick_switch_modal.channelsShortcut.windows"
          values={Object {}}
        />
      </span>
    </button>
  </div>
</div>
`;

exports[`component/sidebar/sidebar_channel/SidebarChannel should show/hide correctly new channel modal 2`] = `
<div
  className="sidebar--left"
  id="sidebar-left"
  key="sidebar-left"
>
  <NewChannelFlow
    channelType=""
    onModalDismissed={[Function]}
    show={false}
  />
  <Connect(SidebarHeader)
    currentUser={
      Object {
        "id": "my-user-id",
      }
    }
    teamDescription="Test team description"
    teamDisplayName="Test team display name"
    teamId="team_id"
    teamName="test-team"
    teamType="team-type"
  />
  <UnreadChannelIndicator
    content={
      <FormattedMessage
        defaultMessage="More unreads"
        id="sidebar.unreads"
        values={Object {}}
      />
    }
    extraClass="nav-pills__unread-indicator-top"
    name="Top"
    onClick={[Function]}
    show={false}
  />
  <UnreadChannelIndicator
    content={
      <FormattedMessage
        defaultMessage="More unreads"
        id="sidebar.unreads"
        values={Object {}}
      />
    }
    extraClass="nav-pills__unread-indicator-bottom"
    name="Bottom"
    onClick={[Function]}
    show={false}
  />
  <div
    className="nav-pills__container"
    id="sidebarChannelContainer"
    onScroll={[Function]}
  >
    <ul
      className="nav nav-pills nav-stacked"
    >
      <li>
        <h4
          id="publicChannel"
        >
          <FormattedMessage
            defaultMessage="PUBLIC CHANNELS"
            id="sidebar.channels"
            values={Object {}}
          />
          <Connect(TeamPermissionGate)
            permissions={
              Array [
                "create_public_channel",
              ]
            }
            teamId="team_id"
          >
            <OverlayTrigger
              defaultOverlayShown={false}
              delayShow={500}
              overlay={
                <Tooltip
                  bsClass="tooltip"
                  id="new-channel-tooltip"
                  placement="right"
                >
                  <FormattedMessage
                    defaultMessage="Create new public channel"
                    id="sidebar.createChannel"
                    values={Object {}}
                  />
                </Tooltip>
              }
              placement="top"
              trigger={
                Array [
                  "hover",
                  "focus",
                ]
              }
            >
              <button
                className="add-channel-btn cursor--pointer style--none"
                id="createPublicChannel"
                onClick={[Function]}
              >
                +
              </button>
            </OverlayTrigger>
          </Connect(TeamPermissionGate)>
        </h4>
      </li>
      <Connect(SidebarChannel)
        active={true}
        channelId="c1"
        currentTeamName="test-team"
        currentUserId="my-user-id"
        key="c1"
      />
      <Connect(SidebarChannel)
        active={false}
        channelId="c2"
        currentTeamName="test-team"
        currentUserId="my-user-id"
        key="c2"
      />
      <li>
        <button
          className="nav-more cursor--pointer style--none btn--block"
          id="sidebarChannelsMore"
          onClick={[Function]}
        >
          <FormattedMessage
            defaultMessage="More..."
            id="sidebar.moreElips"
            values={Object {}}
          />
        </button>
      </li>
    </ul>
    <ul
      className="nav nav-pills nav-stacked"
    >
      <li>
        <h4
          id="privateChannel"
        >
          <FormattedMessage
            defaultMessage="PRIVATE CHANNELS"
            id="sidebar.pg"
            values={Object {}}
          />
          <Connect(TeamPermissionGate)
            permissions={
              Array [
                "create_private_channel",
              ]
            }
            teamId="team_id"
          >
            <OverlayTrigger
              defaultOverlayShown={false}
              delayShow={500}
              overlay={
                <Tooltip
                  bsClass="tooltip"
                  id="new-group-tooltip"
                  placement="right"
                >
                  <FormattedMessage
                    defaultMessage="Create new private channel"
                    id="sidebar.createGroup"
                    values={Object {}}
                  />
                </Tooltip>
              }
              placement="top"
              trigger={
                Array [
                  "hover",
                  "focus",
                ]
              }
            >
              <button
                className="add-channel-btn cursor--pointer style--none"
                id="createPrivateChannel"
                onClick={[Function]}
              >
                +
              </button>
            </OverlayTrigger>
          </Connect(TeamPermissionGate)>
        </h4>
      </li>
      <Connect(SidebarChannel)
        active={false}
        channelId="c3"
        currentTeamName="test-team"
        currentUserId="my-user-id"
        key="c3"
      />
      <Connect(SidebarChannel)
        active={false}
        channelId="c4"
        currentTeamName="test-team"
        currentUserId="my-user-id"
        key="c4"
      />
    </ul>
    <ul
      className="nav nav-pills nav-stacked"
    >
      <li>
        <h4
          id="directChannel"
        >
          <FormattedMessage
            defaultMessage="DIRECT MESSAGES"
            id="sidebar.direct"
            values={Object {}}
          />
          <OverlayTrigger
            className="hidden-xs"
            defaultOverlayShown={false}
            delayShow={500}
            overlay={
              <Tooltip
                bsClass="tooltip"
                className="hidden-xs"
                id="new-group-tooltip"
                placement="right"
              >
                <FormattedMessage
                  defaultMessage="Create new direct message"
                  id="sidebar.createDirectMessage"
                  values={Object {}}
                />
              </Tooltip>
            }
            placement="top"
            trigger={
              Array [
                "hover",
                "focus",
              ]
            }
          >
            <button
              className="add-channel-btn cursor--pointer style--none"
              onClick={[Function]}
            >
              +
            </button>
          </OverlayTrigger>
        </h4>
      </li>
      <Connect(SidebarChannel)
        active={false}
        channelId="c5"
        currentTeamName="test-team"
        currentUserId="my-user-id"
        key="c5"
      />
      <Connect(SidebarChannel)
        active={false}
        channelId="c6"
        currentTeamName="test-team"
        currentUserId="my-user-id"
        key="c6"
      />
      <li
        key="more"
      >
        <button
          className="nav-more cursor--pointer style--none btn--block"
          id="moreDirectMessage"
          onClick={[Function]}
        >
          <FormattedMessage
            defaultMessage="More..."
            id="sidebar.moreElips"
            values={Object {}}
          />
        </button>
      </li>
    </ul>
  </div>
  <div
    className="sidebar__switcher"
  >
    <button
      className="btn btn-link"
      id="sidebarSwitcherButton"
      onClick={[Function]}
    >
      <FormattedMessage
        defaultMessage="Switch Channels"
        id="channel_switch_modal.title"
        values={Object {}}
      />
      <span
        className="switch__shortcut hidden-xs"
      >
        <FormattedMessage
          defaultMessage="- CTRL+K"
          id="quick_switch_modal.channelsShortcut.windows"
          values={Object {}}
        />
      </span>
    </button>
  </div>
</div>
`;<|MERGE_RESOLUTION|>--- conflicted
+++ resolved
@@ -1321,11 +1321,7 @@
 </div>
 `;
 
-<<<<<<< HEAD
-exports[`component/sidebar/sidebar_channel/SidebarChannel should show/hide correctly more channels modal 2`] = `
-=======
 exports[`component/sidebar/sidebar_channel/SidebarChannel should show/hide correctly more channels modal 1`] = `
->>>>>>> bc48cd4b
 <div
   className="sidebar--left"
   id="sidebar-left"
