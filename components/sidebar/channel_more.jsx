--- conflicted
+++ resolved
@@ -28,12 +28,14 @@
         switch (sectionType) {
         case 'public':
             return (
-<<<<<<< HEAD
                 <TeamPermissionGate
                     teamId={this.props.currentTeamId}
                     permissions={[Permissions.JOIN_PUBLIC_CHANNELS]}
                 >
-                    <li key='public-channel-more'>
+                    <li
+                        key='public-channel-more'
+                        id='morePublicButton'
+                    >
                         <button
                             id='sidebarChannelsMore'
                             className='nav-more cursor--pointer style--none btn--block'
@@ -46,23 +48,6 @@
                         </button>
                     </li>
                 </TeamPermissionGate>
-=======
-                <li
-                    key='public-channel-more'
-                    id='morePublicButton'
-                >
-                    <button
-                        id='sidebarChannelsMore'
-                        className='nav-more cursor--pointer style--none btn--block'
-                        onClick={moreChannels}
-                    >
-                        <FormattedMessage
-                            id='sidebar.moreElips'
-                            defaultMessage='More...'
-                        />
-                    </button>
-                </li>
->>>>>>> eb037766
             );
         case 'direct':
             return (
