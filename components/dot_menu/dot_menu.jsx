// Copyright (c) 2015-present Mattermost, Inc. All Rights Reserved.
// See LICENSE.txt for license information.

import PropTypes from 'prop-types';
import React, {Component} from 'react';
import {FormattedMessage} from 'react-intl';
import {OverlayTrigger, Tooltip} from 'react-bootstrap';

import Permissions from 'mattermost-redux/constants/permissions';

import {showGetPostLinkModal} from 'actions/global_actions.jsx';
import {Locations, ModalIdentifiers, UNSET_POST_EDIT_TIME_LIMIT} from 'utils/constants.jsx';
import DeletePostModal from 'components/delete_post_modal';
import DelayedAction from 'utils/delayed_action';
import * as PostUtils from 'utils/post_utils.jsx';
import * as Utils from 'utils/utils.jsx';
import ChannelPermissionGate from 'components/permissions_gates/channel_permission_gate';

import Pluggable from 'plugins/pluggable';

import Menu from 'components/widgets/menu/menu.jsx';
import MenuWrapper from 'components/widgets/menu/menu_wrapper.jsx';

const MENU_BOTTOM_MARGIN = 80;

export default class DotMenu extends Component {
    static propTypes = {
        post: PropTypes.object.isRequired,
        teamId: PropTypes.string,
        location: PropTypes.oneOf([Locations.CENTER, Locations.RHS_ROOT, Locations.RHS_COMMENT, Locations.SEARCH]).isRequired,
        commentCount: PropTypes.number,
        isFlagged: PropTypes.bool,
        handleCommentClick: PropTypes.func,
        handleDropdownOpened: PropTypes.func,
        handleAddReactionClick: PropTypes.func,
        isReadOnly: PropTypes.bool,
        pluginMenuItems: PropTypes.arrayOf(PropTypes.object),
        isLicensed: PropTypes.bool.isRequired,
        postEditTimeLimit: PropTypes.string.isRequired,
        enableEmojiPicker: PropTypes.bool.isRequired,
        actions: PropTypes.shape({

            /**
             * Function flag the post
             */
            flagPost: PropTypes.func.isRequired,

            /**
             * Function to unflag the post
             */
            unflagPost: PropTypes.func.isRequired,

            /**
             * Function to set the editing post
             */
            setEditingPost: PropTypes.func.isRequired,

            /**
             * Function to pin the post
             */
            pinPost: PropTypes.func.isRequired,

            /**
             * Function to unpin the post
             */
            unpinPost: PropTypes.func.isRequired,

            /**
             * Function to open a modal
             */
            openModal: PropTypes.func.isRequired,

            /*
             * Function to set the unread mark at given post
             */
            markPostAsUnread: PropTypes.func.isRequired,
        }).isRequired,
    }

    static defaultProps = {
        post: {},
        commentCount: 0,
        isFlagged: false,
        isReadOnly: false,
        pluginMenuItems: [],
        location: Locations.CENTER,
        enableEmojiPicker: false,
    }

    constructor(props) {
        super(props);

        this.editDisableAction = new DelayedAction(this.handleEditDisable);

        this.state = {
            openUp: false,
        };

        this.buttonRef = React.createRef();
    }

    disableCanEditPostByTime() {
        const {post, isLicensed, postEditTimeLimit} = this.props;
        const canEdit = PostUtils.canEditPost(post);

        if (canEdit && isLicensed) {
            if (String(postEditTimeLimit) !== String(UNSET_POST_EDIT_TIME_LIMIT)) {
                const milliseconds = 1000;
                const timeLeft = (post.create_at + (postEditTimeLimit * milliseconds)) - Utils.getTimestamp();
                if (timeLeft > 0) {
                    this.editDisableAction.fireAfter(timeLeft + milliseconds);
                }
            }
        }
    }

    componentDidMount() {
        this.disableCanEditPostByTime();
    }

    static getDerivedStateFromProps(props) {
        return {
            canDelete: PostUtils.canDeletePost(props.post) && !props.isReadOnly,
            canEdit: PostUtils.canEditPost(props.post) && !props.isReadOnly,
        };
    }

    componentWillUnmount() {
        this.editDisableAction.cancel();
    }

    handleEditDisable = () => {
        this.setState({canEdit: false});
    }

    handleFlagMenuItemActivated = () => {
        if (this.props.isFlagged) {
            this.props.actions.unflagPost(this.props.post.id);
        } else {
            this.props.actions.flagPost(this.props.post.id);
        }
    }

    // listen to clicks/taps on add reaction menu item and pass to parent handler
    handleAddReactionMenuItemActivated = (e) => {
        e.preventDefault();

        // to be safe, make sure the handler function has been defined
        if (this.props.handleAddReactionClick) {
            this.props.handleAddReactionClick();
        }
    }

    handlePermalinkMenuItemActivated = (e) => {
        e.preventDefault();
        showGetPostLinkModal(this.props.post);
    }

    handlePinMenuItemActivated = () => {
        if (this.props.post.is_pinned) {
            this.props.actions.unpinPost(this.props.post.id);
        } else {
            this.props.actions.pinPost(this.props.post.id);
        }
    }

    handleUnreadMenuItemActivated = (e) => {
        e.preventDefault();
        this.props.actions.markPostAsUnread(this.props.post);
    }

    handleDeleteMenuItemActivated = (e) => {
        e.preventDefault();

        const deletePostModalData = {
            ModalId: ModalIdentifiers.DELETE_POST,
            dialogType: DeletePostModal,
            dialogProps: {
                post: this.props.post,
                commentCount: this.props.commentCount,
                isRHS: this.props.location === Locations.RHS_ROOT || this.props.location === Locations.RHS_COMMENT,
            },
        };

        this.props.actions.openModal(deletePostModalData);
    }

    handleEditMenuItemActivated = () => {
        this.props.actions.setEditingPost(
            this.props.post.id,
            this.props.commentCount,
            this.props.location === Locations.CENTER ? 'post_textbox' : 'reply_textbox',
            this.props.post.root_id ? Utils.localizeMessage('rhs_comment.comment', 'Comment') : Utils.localizeMessage('create_post.post', 'Post'),
            this.props.location === Locations.RHS_ROOT || this.props.location === Locations.RHS_COMMENT,
        );
    }

    tooltip = (
        <Tooltip
            id='dotmenu-icon-tooltip'
            className='hidden-xs'
        >
            <FormattedMessage
                id='post_info.dot_menu.tooltip.more_actions'
                defaultMessage='More Actions'
            />
        </Tooltip>
    )

    refCallback = (ref) => {
        if (ref) {
            const rect = ref.rect();
            const y = rect.y || rect.top;
            const height = rect.height;
            const windowHeight = window.innerHeight;
            if ((y + height) > (windowHeight - MENU_BOTTOM_MARGIN)) {
                this.setState({openUp: true});
            }
        }
    }

    render() {
        const isSystemMessage = PostUtils.isSystemMessage(this.props.post);
        const isMobile = Utils.isMobile();

        const pluginItems = this.props.pluginMenuItems.
            filter((item) => {
                return item.filter ? item.filter(this.props.post.id) : item;
            }).
            map((item) => {
                return (
                    <Menu.ItemAction
                        key={item.id + '_pluginmenuitem'}
                        text={item.text}
                        onClick={() => {
                            if (item.action) {
                                item.action(this.props.post.id);
                            }
                        }}
                    />
                );
            });

        if (!this.state.canDelete && !this.state.canEdit && pluginItems.length === 0 && isSystemMessage) {
            return null;
        }

        return (
            <MenuWrapper onToggle={this.props.handleDropdownOpened}>
                <OverlayTrigger
                    className='hidden-xs'
                    delayShow={500}
                    placement='top'
                    overlay={this.tooltip}
                    rootClose={true}
                >
                    <button
                        id={`${this.props.location}_button_${this.props.post.id}`}
                        aria-label={Utils.localizeMessage('post_info.dot_menu.tooltip.more_actions', 'More Actions').toLowerCase()}
                        className='post__dropdown color--link style--none'
                        type='button'
                        aria-expanded='false'
                    />
                </OverlayTrigger>
                <Menu
                    id={`${this.props.location}_dropdown_${this.props.post.id}`}
                    openLeft={true}
                    openUp={this.state.openUp}
                    ref={this.refCallback}
                    ariaLabel={Utils.localizeMessage('post_info.menuAriaLabel', 'Post extra options')}
                >
                    <Menu.Group>
                        <Menu.ItemAction
                            show={!isSystemMessage && this.props.location === Locations.CENTER}
                            text={Utils.localizeMessage('post_info.reply', 'Reply')}
                            onClick={this.props.handleCommentClick}
                        />
<<<<<<< HEAD
                        <ChannelPermissionGate
                            channelId={this.props.post.channel_id}
                            teamId={this.props.teamId}
                            permissions={[Permissions.ADD_REACTION]}
                        >
                            <Menu.ItemAction
                                show={isMobile && !isSystemMessage && !this.props.isReadOnly && this.props.enableEmojiPicker}
                                text={Utils.localizeMessage('rhs_root.mobile.add_reaction', 'Add Reaction')}
                                onClick={this.handleAddReactionMenuItemActivated}
                            />
                        </ChannelPermissionGate>
                        <Menu.ItemAction
                            id={`unread_post_${this.props.post.id}`}
                            show={!isSystemMessage && this.props.location === Locations.CENTER}
                            text={Utils.localizeMessage('post_info.unread', 'Mark as Unread')}
                            onClick={this.handleUnreadMenuItemActivated}
                        />
                        <Menu.ItemAction
                            show={!isSystemMessage}
                            text={Utils.localizeMessage('post_info.permalink', 'Permalink')}
                            onClick={this.handlePermalinkMenuItemActivated}
                        />
                        <Menu.ItemAction
                            show={isMobile && !isSystemMessage && this.props.isFlagged}
                            text={Utils.localizeMessage('rhs_root.mobile.unflag', 'Unflag')}
                            onClick={this.handleFlagMenuItemActivated}
                        />
                        <Menu.ItemAction
                            show={isMobile && !isSystemMessage && !this.props.isFlagged}
                            text={Utils.localizeMessage('rhs_root.mobile.flag', 'Flag')}
                            onClick={this.handleFlagMenuItemActivated}
                        />
                        <Menu.ItemAction
                            id={`unpin_post_${this.props.post.id}`}
                            show={!isSystemMessage && !this.props.isReadOnly && this.props.post.is_pinned}
                            text={Utils.localizeMessage('post_info.unpin', 'Unpin')}
                            onClick={this.handlePinMenuItemActivated}
                        />
                        <Menu.ItemAction
                            id={`pin_post_${this.props.post.id}`}
                            show={!isSystemMessage && !this.props.isReadOnly && !this.props.post.is_pinned}
                            text={Utils.localizeMessage('post_info.pin', 'Pin')}
                            onClick={this.handlePinMenuItemActivated}
                        />
                    </Menu.Group>
                    <Menu.Group>
                        <Menu.ItemAction
                            id={`edit_post_${this.props.post.id}`}
                            show={this.state.canEdit}
                            text={Utils.localizeMessage('post_info.edit', 'Edit')}
                            onClick={this.handleEditMenuItemActivated}
                        />
                        <Menu.ItemAction
                            id={`delete_post_${this.props.post.id}`}
                            show={this.state.canDelete}
                            text={Utils.localizeMessage('post_info.del', 'Delete')}
                            onClick={this.handleDeleteMenuItemActivated}
                            isDangerous={true}
                        />
                    </Menu.Group>
=======
                    </ChannelPermissionGate>
                    <Menu.ItemAction
                        show={isMobile && !isSystemMessage && this.props.isFlagged}
                        text={Utils.localizeMessage('rhs_root.mobile.unflag', 'Unflag')}
                        onClick={this.handleFlagMenuItemActivated}
                    />
                    <Menu.ItemAction
                        show={isMobile && !isSystemMessage && !this.props.isFlagged}
                        text={Utils.localizeMessage('rhs_root.mobile.flag', 'Flag')}
                        onClick={this.handleFlagMenuItemActivated}
                    />
                    <Menu.ItemAction
                        show={!isSystemMessage && this.props.location === Locations.CENTER}
                        text={Utils.localizeMessage('post_info.reply', 'Reply')}
                        onClick={this.props.handleCommentClick}
                    />
                    <Menu.ItemAction
                        id={`permalink_${this.props.post.id}`}
                        show={!isSystemMessage}
                        text={Utils.localizeMessage('post_info.permalink', 'Permalink')}
                        onClick={this.handlePermalinkMenuItemActivated}
                    />
                    <Menu.ItemAction
                        id={`unpin_post_${this.props.post.id}`}
                        show={!isSystemMessage && !this.props.isReadOnly && this.props.post.is_pinned}
                        text={Utils.localizeMessage('post_info.unpin', 'Unpin')}
                        onClick={this.handlePinMenuItemActivated}
                    />
                    <Menu.ItemAction
                        id={`pin_post_${this.props.post.id}`}
                        show={!isSystemMessage && !this.props.isReadOnly && !this.props.post.is_pinned}
                        text={Utils.localizeMessage('post_info.pin', 'Pin')}
                        onClick={this.handlePinMenuItemActivated}
                    />
                    <Menu.ItemAction
                        id={`delete_post_${this.props.post.id}`}
                        show={this.state.canDelete}
                        text={Utils.localizeMessage('post_info.del', 'Delete')}
                        onClick={this.handleDeleteMenuItemActivated}
                    />
                    <Menu.ItemAction
                        id={`edit_post_${this.props.post.id}`}
                        show={this.state.canEdit}
                        text={Utils.localizeMessage('post_info.edit', 'Edit')}
                        onClick={this.handleEditMenuItemActivated}
                    />
>>>>>>> fcae52b8
                    {pluginItems.length > 0 &&
                    <li
                        id={`divider_post_${this.props.post.id}`}
                        className='MenuItem__divider'
                        role='menuitem'
                    />
                    }
                    {pluginItems}
                    <Pluggable
                        postId={this.props.post.id}
                        pluggableName='PostDropdownMenuItem'
                    />
                </Menu>
            </MenuWrapper>
        );
    }
}<|MERGE_RESOLUTION|>--- conflicted
+++ resolved
@@ -275,7 +275,6 @@
                             text={Utils.localizeMessage('post_info.reply', 'Reply')}
                             onClick={this.props.handleCommentClick}
                         />
-<<<<<<< HEAD
                         <ChannelPermissionGate
                             channelId={this.props.post.channel_id}
                             teamId={this.props.teamId}
@@ -294,6 +293,7 @@
                             onClick={this.handleUnreadMenuItemActivated}
                         />
                         <Menu.ItemAction
+                            id={`permalink_${this.props.post.id}`}
                             show={!isSystemMessage}
                             text={Utils.localizeMessage('post_info.permalink', 'Permalink')}
                             onClick={this.handlePermalinkMenuItemActivated}
@@ -336,54 +336,6 @@
                             isDangerous={true}
                         />
                     </Menu.Group>
-=======
-                    </ChannelPermissionGate>
-                    <Menu.ItemAction
-                        show={isMobile && !isSystemMessage && this.props.isFlagged}
-                        text={Utils.localizeMessage('rhs_root.mobile.unflag', 'Unflag')}
-                        onClick={this.handleFlagMenuItemActivated}
-                    />
-                    <Menu.ItemAction
-                        show={isMobile && !isSystemMessage && !this.props.isFlagged}
-                        text={Utils.localizeMessage('rhs_root.mobile.flag', 'Flag')}
-                        onClick={this.handleFlagMenuItemActivated}
-                    />
-                    <Menu.ItemAction
-                        show={!isSystemMessage && this.props.location === Locations.CENTER}
-                        text={Utils.localizeMessage('post_info.reply', 'Reply')}
-                        onClick={this.props.handleCommentClick}
-                    />
-                    <Menu.ItemAction
-                        id={`permalink_${this.props.post.id}`}
-                        show={!isSystemMessage}
-                        text={Utils.localizeMessage('post_info.permalink', 'Permalink')}
-                        onClick={this.handlePermalinkMenuItemActivated}
-                    />
-                    <Menu.ItemAction
-                        id={`unpin_post_${this.props.post.id}`}
-                        show={!isSystemMessage && !this.props.isReadOnly && this.props.post.is_pinned}
-                        text={Utils.localizeMessage('post_info.unpin', 'Unpin')}
-                        onClick={this.handlePinMenuItemActivated}
-                    />
-                    <Menu.ItemAction
-                        id={`pin_post_${this.props.post.id}`}
-                        show={!isSystemMessage && !this.props.isReadOnly && !this.props.post.is_pinned}
-                        text={Utils.localizeMessage('post_info.pin', 'Pin')}
-                        onClick={this.handlePinMenuItemActivated}
-                    />
-                    <Menu.ItemAction
-                        id={`delete_post_${this.props.post.id}`}
-                        show={this.state.canDelete}
-                        text={Utils.localizeMessage('post_info.del', 'Delete')}
-                        onClick={this.handleDeleteMenuItemActivated}
-                    />
-                    <Menu.ItemAction
-                        id={`edit_post_${this.props.post.id}`}
-                        show={this.state.canEdit}
-                        text={Utils.localizeMessage('post_info.edit', 'Edit')}
-                        onClick={this.handleEditMenuItemActivated}
-                    />
->>>>>>> fcae52b8
                     {pluginItems.length > 0 &&
                     <li
                         id={`divider_post_${this.props.post.id}`}
