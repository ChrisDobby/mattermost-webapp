// Copyright (c) 2016-present Mattermost, Inc. All Rights Reserved.
// See License.txt for license information.

import PropTypes from 'prop-types';
import React from 'react';
import {FormattedMessage} from 'react-intl';

import {Permissions} from 'mattermost-redux/constants';

import * as Utils from 'utils/utils.jsx';

import SystemPermissionGate from 'components/permissions_gates/system_permission_gate';
import TeamPermissionGate from 'components/permissions_gates/team_permission_gate';

import BackstageCategory from './backstage_category.jsx';
import BackstageSection from './backstage_section.jsx';

export default class BackstageSidebar extends React.Component {
    static get propTypes() {
        return {
            team: PropTypes.object.isRequired,
            user: PropTypes.object.isRequired,
            enableCustomEmoji: PropTypes.bool.isRequired,
            enableIncomingWebhooks: PropTypes.bool.isRequired,
            enableOutgoingWebhooks: PropTypes.bool.isRequired,
            enableCommands: PropTypes.bool.isRequired,
            enableOAuthServiceProvider: PropTypes.bool.isRequired,
            enableOnlyAdminIntegrations: PropTypes.bool.isRequired
        };
    }

    renderCustomEmoji() {
        if (!this.props.enableCustomEmoji || !Utils.canCreateCustomEmoji(this.props.user)) {
            return null;
        }

        return (
            <BackstageCategory
                name='emoji'
                parentLink={'/' + this.props.team.name}
                icon='fa-smile-o'
                title={
                    <FormattedMessage
                        id='backstage_sidebar.emoji'
                        defaultMessage='Custom Emoji'
                    />
                }
            />
        );
    }

    renderIntegrations() {
<<<<<<< HEAD
        const config = window.mm_config;
        if (config.EnableIncomingWebhooks !== 'true' &&
            config.EnableOutgoingWebhooks !== 'true' &&
            config.EnableCommands !== 'true' &&
            config.EnableOAuthServiceProvider !== 'true') {
            return null;
        }

=======
        const isSystemAdmin = Utils.isSystemAdmin(this.props.user.roles);
        if (!this.props.enableIncomingWebhooks &&
            !this.props.enableOutgoingWebhooks &&
            !this.props.enableCommands &&
            !this.props.enableOAuthServiceProvider) {
            return null;
        }

        if (this.props.enableOnlyAdminIntegrations &&
            !isSystemAdmin &&
            !TeamStore.isTeamAdmin(this.props.user.id, this.props.team.id)) {
            return null;
        }

>>>>>>> 0c1a5ca4
        let incomingWebhooks = null;
        if (this.props.enableIncomingWebhooks) {
            incomingWebhooks = (
                <TeamPermissionGate
                    perms={[Permissions.MANAGE_WEBHOOKS]}
                    teamId={this.props.team.id}
                >
                    <BackstageSection
                        name='incoming_webhooks'
                        parentLink={'/' + this.props.team.name + '/integrations'}
                        title={(
                            <FormattedMessage
                                id='backstage_sidebar.integrations.incoming_webhooks'
                                defaultMessage='Incoming Webhooks'
                            />
                        )}
                    />
                </TeamPermissionGate>
            );
        }

        let outgoingWebhooks = null;
        if (this.props.enableOutgoingWebhooks) {
            outgoingWebhooks = (
                <TeamPermissionGate
                    perms={[Permissions.MANAGE_WEBHOOKS]}
                    teamId={this.props.team.id}
                >
                    <BackstageSection
                        name='outgoing_webhooks'
                        parentLink={'/' + this.props.team.name + '/integrations'}
                        title={(
                            <FormattedMessage
                                id='backstage_sidebar.integrations.outgoing_webhooks'
                                defaultMessage='Outgoing Webhooks'
                            />
                        )}
                    />
                </TeamPermissionGate>
            );
        }

        let commands = null;
        if (this.props.enableCommands) {
            commands = (
                <TeamPermissionGate
                    perms={[Permissions.MANAGE_SLASH_COMMANDS]}
                    teamId={this.props.team.id}
                >
                    <BackstageSection
                        name='commands'
                        parentLink={'/' + this.props.team.name + '/integrations'}
                        title={(
                            <FormattedMessage
                                id='backstage_sidebar.integrations.commands'
                                defaultMessage='Slash Commands'
                            />
                        )}
                    />
                </TeamPermissionGate>
            );
        }

        let oauthApps = null;
<<<<<<< HEAD
        if (config.EnableOAuthServiceProvider === 'true') {
=======
        if (this.props.enableOAuthServiceProvider && (isSystemAdmin || !this.props.enableOnlyAdminIntegrations)) {
>>>>>>> 0c1a5ca4
            oauthApps = (
                <SystemPermissionGate perms={[Permissions.MANAGE_OAUTH]}>
                    <BackstageSection
                        name='oauth2-apps'
                        parentLink={'/' + this.props.team.name + '/integrations'}
                        title={
                            <FormattedMessage
                                id='backstage_sidebar.integrations.oauthApps'
                                defaultMessage='OAuth 2.0 Applications'
                            />
                        }
                    />
                </SystemPermissionGate>
            );
        }

        return (
            <TeamPermissionGate
                perms={[Permissions.MANAGE_WEBHOOKS, Permissions.MANAGE_SLASH_COMMANDS, Permissions.MANAGE_OAUTH]}
                teamId={this.props.team.id}
            >
                <BackstageCategory
                    name='integrations'
                    icon='fa-link'
                    parentLink={'/' + this.props.team.name}
                    title={
                        <FormattedMessage
                            id='backstage_sidebar.integrations'
                            defaultMessage='Integrations'
                        />
                    }
                >
                    {incomingWebhooks}
                    {outgoingWebhooks}
                    {commands}
                    {oauthApps}
                </BackstageCategory>
            </TeamPermissionGate>
        );
    }

    render() {
        return (
            <div className='backstage-sidebar'>
                <ul>
                    {this.renderCustomEmoji()}
                    {this.renderIntegrations()}
                </ul>
            </div>
        );
    }
}<|MERGE_RESOLUTION|>--- conflicted
+++ resolved
@@ -50,17 +50,6 @@
     }
 
     renderIntegrations() {
-<<<<<<< HEAD
-        const config = window.mm_config;
-        if (config.EnableIncomingWebhooks !== 'true' &&
-            config.EnableOutgoingWebhooks !== 'true' &&
-            config.EnableCommands !== 'true' &&
-            config.EnableOAuthServiceProvider !== 'true') {
-            return null;
-        }
-
-=======
-        const isSystemAdmin = Utils.isSystemAdmin(this.props.user.roles);
         if (!this.props.enableIncomingWebhooks &&
             !this.props.enableOutgoingWebhooks &&
             !this.props.enableCommands &&
@@ -68,13 +57,6 @@
             return null;
         }
 
-        if (this.props.enableOnlyAdminIntegrations &&
-            !isSystemAdmin &&
-            !TeamStore.isTeamAdmin(this.props.user.id, this.props.team.id)) {
-            return null;
-        }
-
->>>>>>> 0c1a5ca4
         let incomingWebhooks = null;
         if (this.props.enableIncomingWebhooks) {
             incomingWebhooks = (
@@ -139,11 +121,7 @@
         }
 
         let oauthApps = null;
-<<<<<<< HEAD
-        if (config.EnableOAuthServiceProvider === 'true') {
-=======
-        if (this.props.enableOAuthServiceProvider && (isSystemAdmin || !this.props.enableOnlyAdminIntegrations)) {
->>>>>>> 0c1a5ca4
+        if (this.props.enableOAuthServiceProvider) {
             oauthApps = (
                 <SystemPermissionGate perms={[Permissions.MANAGE_OAUTH]}>
                     <BackstageSection
