--- conflicted
+++ resolved
@@ -7,19 +7,12 @@
 export default class AdminHeader extends React.Component {
     static get propTypes() {
         return {
+
+            /** Header content */
             children: PropTypes.node.isRequired,
         };
     }
 
-<<<<<<< HEAD
-AdminHeader.propTypes = {
-
-    /** Header content */
-    children: PropTypes.node.isRequired,
-};
-
-export default AdminHeader;
-=======
     render() {
         return (
             <div className={'admin-console__header'}>
@@ -27,5 +20,4 @@
             </div>
         );
     }
-}
->>>>>>> db9c4d4a
+}