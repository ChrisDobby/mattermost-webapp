// Copyright (c) 2015-present Mattermost, Inc. All Rights Reserved.
// See LICENSE.txt for license information.

import PropTypes from 'prop-types';
import React from 'react';

import LoadingSpinner from './loading_spinner.jsx';

export default class LoadingWrapper extends React.Component {
    static propTypes = {

        /** Show or not the loading spinner and text */
        loading: PropTypes.bool.isRequired,
<<<<<<< HEAD

        /** Text to show aside the spinner while loading */
        text: PropTypes.string,

        /** Content to show while is not loading */
=======
        text: PropTypes.node,
>>>>>>> db9c4d4a
        children: PropTypes.node,
    }

    static defaultProps = {
        loading: true,
        text: '',
        children: '',
    }

    render() {
        const {text, loading, children} = this.props;
        if (!loading) {
            return children;
        }

        return <LoadingSpinner text={text}/>;
    }
}<|MERGE_RESOLUTION|>--- conflicted
+++ resolved
@@ -11,15 +11,11 @@
 
         /** Show or not the loading spinner and text */
         loading: PropTypes.bool.isRequired,
-<<<<<<< HEAD
 
         /** Text to show aside the spinner while loading */
-        text: PropTypes.string,
+        text: PropTypes.node,
 
         /** Content to show while is not loading */
-=======
-        text: PropTypes.node,
->>>>>>> db9c4d4a
         children: PropTypes.node,
     }
 
