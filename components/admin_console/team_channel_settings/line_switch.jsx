// Copyright (c) 2015-present Mattermost, Inc. All Rights Reserved.
// See LICENSE.txt for license information.

import React from 'react';
import PropTypes from 'prop-types';

import Toggle from 'components/toggle';

export default class LineSwitch extends React.PureComponent {
    static propTypes = {
        title: PropTypes.node.isRequired,
        last: PropTypes.bool,
        toggled: PropTypes.bool.isRequired,
        subTitle: PropTypes.node.isRequired,
        onToggle: PropTypes.func.isRequired,
        children: PropTypes.node,
        offText: PropTypes.string,
        onText: PropTypes.string,
    };

    render() {
<<<<<<< HEAD
        const {title, subTitle, toggled, onToggle, children, last} = this.props;
=======
        const {title, subTitle, toggled, onToggle, children, offText, onText} = this.props;
>>>>>>> 70704ec4
        return (<div className='padding-bottom x2'>
            <div className='row align-items-start'>
                <div className='col-sm-10'>
                    <label className='control-label'>{title}</label>
                </div>
                <div className='col-sm-2'>
                    <Toggle
                        onToggle={onToggle}
                        toggled={toggled}
                        onText={onText}
                        offText={offText}
                    />
                </div>
            </div>
            <div className='row'>
                <div className='col-sm-10'>
                    <div className='help-text-small help-text-no-padding'>{subTitle}</div>
                </div>
            </div>
            {children}
            {!last && <div className='date-separator'><hr className='separator__hr'/></div>}
        </div>);
    }
}<|MERGE_RESOLUTION|>--- conflicted
+++ resolved
@@ -19,11 +19,7 @@
     };
 
     render() {
-<<<<<<< HEAD
-        const {title, subTitle, toggled, onToggle, children, last} = this.props;
-=======
-        const {title, subTitle, toggled, onToggle, children, offText, onText} = this.props;
->>>>>>> 70704ec4
+        const {title, subTitle, toggled, onToggle, children, offText, onText, last} = this.props;
         return (<div className='padding-bottom x2'>
             <div className='row align-items-start'>
                 <div className='col-sm-10'>
