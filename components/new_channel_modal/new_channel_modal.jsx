// Copyright (c) 2015-present Mattermost, Inc. All Rights Reserved.
// See License.txt for license information.

import $ from 'jquery';
import PropTypes from 'prop-types';
import React from 'react';
import {Modal} from 'react-bootstrap';
import ReactDOM from 'react-dom';
import {FormattedMessage} from 'react-intl';

import Constants from 'utils/constants.jsx';
import {getShortenedURL} from 'utils/url.jsx';
import * as UserAgent from 'utils/user_agent.jsx';
import * as Utils from 'utils/utils.jsx';

export default class NewChannelModal extends React.PureComponent {
    static propTypes = {

        /**
         * Set whether to show the modal or not
         */
        show: PropTypes.bool.isRequired,

        /**
         * The type of channel to create, 'O' or 'P'
         */
        channelType: PropTypes.string.isRequired,

        /**
         * The data needed to create the channel
         */
        channelData: PropTypes.object.isRequired,

        /**
         * Set to force form submission on CTRL/CMD + ENTER instead of ENTER
         */
        ctrlSend: PropTypes.bool,

        /**
         * Server error from failed channel creation
         */
        serverError: PropTypes.node,

        /**
         * Flag to display the option to create public channels.
         */
        showCreatePublicChannelOption: PropTypes.bool.isRequired,

        /**
         * Flag to display the option to create private channels.
         */
        showCreatePrivateChannelOption: PropTypes.bool.isRequired,

        /**
         * Function used to submit the channel
         */
        onSubmitChannel: PropTypes.func.isRequired,

        /**
         * Function to call when modal is dimissed
         */
        onModalDismissed: PropTypes.func.isRequired,

        /**
         * Function to call when modal has exited
         */
        onModalExited: PropTypes.func,

        /**
         * Function to call to switch channel type
         */
        onTypeSwitched: PropTypes.func.isRequired,

        /**
         * Function to call when edit URL button is pressed
         */
        onChangeURLPressed: PropTypes.func.isRequired,

        /**
         * Function to call when channel data is modified
         */
        onDataChanged: PropTypes.func.isRequired,
    }

    constructor(props) {
        super(props);

        this.state = {
            displayNameError: '',
        };
    }

    componentWillReceiveProps(nextProps) {
        if (nextProps.show === true && this.props.show === false) {
            this.setState({
                displayNameError: '',
            });
        }
    }

    componentDidMount() {
        // ???
        if (UserAgent.isInternetExplorer() || UserAgent.isEdge()) {
            $('body').addClass('browser--ie');
        }
    }

    onEnterKeyDown = (e) => {
<<<<<<< HEAD
        if (this.props.ctrlSend && Utils.isKeyPressed(e, Constants.KeyCodes.ENTER) && Utils.cmdOrCtrlPressed(e)) {
            this.handleSubmit(e);
        } else if (!this.props.ctrlSend && Utils.isKeyPressed(e, Constants.KeyCodes.ENTER) && !e.shiftKey && !e.altKey) {
=======
        const enterPressed = e.keyCode === Constants.KeyCodes.ENTER;
        const {ctrlSend} = this.props;

        // Enter pressed alone without required cmd or ctrl key
        if (ctrlSend && enterPressed && !e.ctrlKey) {
            e.preventDefault();
        } else if ((ctrlSend && enterPressed && e.ctrlKey) || (!ctrlSend && enterPressed && !e.shiftKey && !e.altKey)) {
>>>>>>> c5f27bb4
            this.handleSubmit(e);
        }
    }

    handleSubmit = (e) => {
        e.preventDefault();

        const displayName = ReactDOM.findDOMNode(this.refs.display_name).value.trim();
        if (displayName.length < Constants.MIN_CHANNELNAME_LENGTH) {
            this.setState({displayNameError: true});
            return;
        }

        this.props.onSubmitChannel();
    }

    handleChange = () => {
        const newData = {
            displayName: this.refs.display_name.value,
            header: this.refs.channel_header.value,
            purpose: this.refs.channel_purpose.value,
        };
        this.props.onDataChanged(newData);
    }

    handleOnURLChange = (e) => {
        e.preventDefault();
        if (this.props.onChangeURLPressed) {
            this.props.onChangeURLPressed();
        }
    }

    render() {
        var displayNameError = null;
        var serverError = null;
        var displayNameClass = 'form-group';

        if (this.state.displayNameError) {
            displayNameError = (
                <p className='input__help error'>
                    <FormattedMessage
                        id='channel_modal.displayNameError'
                        defaultMessage='Channel name must be 2 or more characters'
                    />
                    {this.state.displayNameError}
                </p>
            );
            displayNameClass += ' has-error';
        }

        if (this.props.serverError) {
            serverError = <div className='form-group has-error'><div className='col-sm-12'><p className='input__help error'>{this.props.serverError}</p></div></div>;
        }

        let createPublicChannelLink = (
            <button
                className='style--none color--link'
                onClick={this.props.onTypeSwitched}
            >
                <FormattedMessage
                    id='channel_modal.publicChannel1'
                    defaultMessage='Create a public channel'
                />
            </button>
        );

        let createPrivateChannelLink = (
            <button
                className='style--none color--link'
                onClick={this.props.onTypeSwitched}
                tabIndex='6'
            >
                <FormattedMessage
                    id='channel_modal.privateGroup2'
                    defaultMessage='Create a private channel'
                />
            </button>
        );

        if (!this.props.showCreatePublicChannelOption) {
            createPublicChannelLink = null;
        }

        if (!this.props.showCreatePrivateChannelOption) {
            createPrivateChannelLink = null;
        }

        var channelSwitchText = '';
        let inputPrefixId = '';
        switch (this.props.channelType) {
        case 'P':
            channelSwitchText = (
                <div className='modal-intro'>
                    <FormattedMessage
                        id='channel_modal.privateGroup1'
                        defaultMessage='Create a new private channel with restricted membership. '
                    />
                    {createPublicChannelLink}
                </div>
            );
            inputPrefixId = 'newPrivateChannel';
            break;
        case 'O':
            channelSwitchText = (
                <div className='modal-intro'>
                    <FormattedMessage
                        id='channel_modal.publicChannel2'
                        defaultMessage='Create a new public channel anyone can join. '
                    />
                    {createPrivateChannelLink}
                </div>
            );
            inputPrefixId = 'newPublicChannel';
            break;
        }

        const prettyTeamURL = getShortenedURL();

        return (
            <span>
                <Modal
                    dialogClassName='new-channel__modal'
                    show={this.props.show}
                    bsSize='large'
                    onHide={this.props.onModalDismissed}
                    onExited={this.props.onModalExited}
                    autoFocus={true}
                    restoreFocus={true}
                >
                    <Modal.Header>
                        <button
                            type='button'
                            className='close'
                            onClick={this.props.onModalDismissed}
                            tabIndex='5'
                        >
                            <span aria-hidden='true'>{'×'}</span>
                            <span className='sr-only'>{'Close'}</span>
                        </button>
                        <Modal.Title>
                            <FormattedMessage
                                id='channel_modal.modalTitle'
                                defaultMessage='New Channel'
                            />
                        </Modal.Title>
                    </Modal.Header>
                    <form
                        role='form'
                        className='form-horizontal'
                    >
                        <Modal.Body>
                            <div>
                                {channelSwitchText}
                            </div>
                            <div className={displayNameClass}>
                                <label className='col-sm-3 form__label control-label'>
                                    <FormattedMessage
                                        id='channel_modal.name'
                                        defaultMessage='Name'
                                    />
                                </label>
                                <div className='col-sm-9'>
                                    <input
                                        id={inputPrefixId + 'Name'}
                                        onChange={this.handleChange}
                                        type='text'
                                        ref='display_name'
                                        className='form-control'
                                        placeholder={Utils.localizeMessage('channel_modal.nameEx', 'E.g.: "Bugs", "Marketing", "客户支持"')}
                                        maxLength={Constants.MAX_CHANNELNAME_LENGTH}
                                        value={this.props.channelData.displayName}
                                        autoFocus={true}
                                        tabIndex='1'
                                        onKeyDown={this.onEnterKeyDown}
                                    />
                                    {displayNameError}
                                    <p className='input__help dark'>
                                        {'URL: ' + prettyTeamURL + this.props.channelData.name + ' ('}
                                        <button
                                            className='color--link style--none'
                                            onClick={this.handleOnURLChange}
                                            tabIndex='7'
                                        >
                                            <FormattedMessage
                                                id='channel_modal.edit'
                                                defaultMessage='Edit'
                                            />
                                        </button>
                                        {')'}
                                    </p>
                                </div>
                            </div>
                            <div className='form-group'>
                                <div className='col-sm-3'>
                                    <label className='form__label control-label'>
                                        <FormattedMessage
                                            id='channel_modal.purpose'
                                            defaultMessage='Purpose'
                                        />
                                    </label>
                                    <label className='form__label light'>
                                        <FormattedMessage
                                            id='channel_modal.optional'
                                            defaultMessage='(optional)'
                                        />
                                    </label>
                                </div>
                                <div className='col-sm-9'>
                                    <textarea
                                        id={inputPrefixId + 'Purpose'}
                                        className='form-control no-resize'
                                        ref='channel_purpose'
                                        rows='4'
                                        placeholder={Utils.localizeMessage('channel_modal.purposeEx', 'E.g.: "A channel to file bugs and improvements"')}
                                        maxLength='250'
                                        value={this.props.channelData.purpose}
                                        onChange={this.handleChange}
                                        tabIndex='2'
                                    />
                                    <p className='input__help'>
                                        <FormattedMessage
                                            id='channel_modal.descriptionHelp'
                                            defaultMessage='Describe how this channel should be used.'
                                        />
                                    </p>
                                </div>
                            </div>
                            <div className='form-group less'>
                                <div className='col-sm-3'>
                                    <label className='form__label control-label'>
                                        <FormattedMessage
                                            id='channel_modal.header'
                                            defaultMessage='Header'
                                        />
                                    </label>
                                    <label className='form__label light'>
                                        <FormattedMessage
                                            id='channel_modal.optional'
                                            defaultMessage='(optional)'
                                        />
                                    </label>
                                </div>
                                <div className='col-sm-9'>
                                    <textarea
                                        id={inputPrefixId + 'Header'}
                                        className='form-control no-resize'
                                        ref='channel_header'
                                        rows='4'
                                        placeholder={Utils.localizeMessage('channel_modal.headerEx', 'E.g.: "[Link Title](http://example.com)"')}
                                        maxLength='1024'
                                        value={this.props.channelData.header}
                                        onChange={this.handleChange}
                                        tabIndex='3'
                                    />
                                    <p className='input__help'>
                                        <FormattedMessage
                                            id='channel_modal.headerHelp'
                                            defaultMessage='Set text that will appear in the header of the channel beside the channel name. For example, include frequently used links by typing [Link Title](http://example.com).'
                                        />
                                    </p>
                                    {serverError}
                                </div>
                            </div>
                        </Modal.Body>
                        <Modal.Footer>
                            <button
                                type='button'
                                className='btn btn-default'
                                onClick={this.props.onModalDismissed}
                                tabIndex='8'
                                onBlur={() => document.getElementById(`${inputPrefixId}Name`).focus()}
                            >
                                <FormattedMessage
                                    id='channel_modal.cancel'
                                    defaultMessage='Cancel'
                                />
                            </button>
                            <button
                                onClick={this.handleSubmit}
                                type='submit'
                                className='btn btn-primary'
                                tabIndex='4'
                            >
                                <FormattedMessage
                                    id='channel_modal.createNew'
                                    defaultMessage='Create New Channel'
                                />
                            </button>
                        </Modal.Footer>
                    </form>
                </Modal>
            </span>
        );
    }
}<|MERGE_RESOLUTION|>--- conflicted
+++ resolved
@@ -106,19 +106,13 @@
     }
 
     onEnterKeyDown = (e) => {
-<<<<<<< HEAD
-        if (this.props.ctrlSend && Utils.isKeyPressed(e, Constants.KeyCodes.ENTER) && Utils.cmdOrCtrlPressed(e)) {
-            this.handleSubmit(e);
-        } else if (!this.props.ctrlSend && Utils.isKeyPressed(e, Constants.KeyCodes.ENTER) && !e.shiftKey && !e.altKey) {
-=======
-        const enterPressed = e.keyCode === Constants.KeyCodes.ENTER;
+        const enterPressed = Utils.isKeyPressed(e, Constants.KeyCodes.ENTER);
         const {ctrlSend} = this.props;
 
         // Enter pressed alone without required cmd or ctrl key
         if (ctrlSend && enterPressed && !e.ctrlKey) {
             e.preventDefault();
         } else if ((ctrlSend && enterPressed && e.ctrlKey) || (!ctrlSend && enterPressed && !e.shiftKey && !e.altKey)) {
->>>>>>> c5f27bb4
             this.handleSubmit(e);
         }
     }
