// Copyright (c) 2015-present Mattermost, Inc. All Rights Reserved.
// See LICENSE.txt for license information.

import PropTypes from 'prop-types';
import React, {PureComponent} from 'react';
import {OverlayTrigger} from 'react-bootstrap';

import {imageURLForUser, isMobile, isGuest} from 'utils/utils.jsx';

import ProfilePopover from 'components/profile_popover';
import BotBadge from 'components/widgets/badges/bot_badge.jsx';
import GuestBadge from 'components/widgets/badges/guest_badge.jsx';

export default class UserProfile extends PureComponent {
    static propTypes = {
        disablePopover: PropTypes.bool,
        displayName: PropTypes.string,
        hasMention: PropTypes.bool,
        hideStatus: PropTypes.bool,
        isBusy: PropTypes.bool,
        isRHS: PropTypes.bool,
        overwriteName: PropTypes.node,
        user: PropTypes.object,
        userId: PropTypes.string,
    };

    static defaultProps = {
        disablePopover: false,
        hasMention: false,
        hideStatus: false,
        isRHS: false,
        overwriteImage: '',
        overwriteName: '',
    };

    hideProfilePopover = () => {
        this.refs.overlay.hide();
    }

    render() {
        const {
            disablePopover,
            displayName,
            isBusy,
            isRHS,
            hasMention,
            hideStatus,
            overwriteName,
            user,
            userId,
        } = this.props;

        const name = overwriteName || displayName || '...';
        if (disablePopover) {
            return <div className='user-popover'>{name}</div>;
        }

        let placement = 'right';
        if (isRHS && !isMobile()) {
            placement = 'left';
        }

        let profileImg = '';
        if (user) {
            profileImg = imageURLForUser(user);
        }

        return (
            <React.Fragment>
                <OverlayTrigger
                    ref='overlay'
                    trigger='click'
                    placement={placement}
                    rootClose={true}
                    overlay={
                        <ProfilePopover
                            userId={userId}
                            src={profileImg}
                            isBusy={isBusy}
                            hide={this.hideProfilePopover}
                            hideStatus={hideStatus}
                            isRHS={isRHS}
                            hasMention={hasMention}
                        />
                    }
                >
                    <div className='user-popover'>
                        {name}
                    </div>
                </OverlayTrigger>
<<<<<<< HEAD
                <div>
                    <BotBadge
                        show={Boolean(user && user.is_bot)}
                        className='badge-popoverlist'
                    />
                    <GuestBadge
                        show={Boolean(user && isGuest(user))}
                        className='badge-popoverlist'
                    />
                </div>
=======
                <BotBadge
                    show={Boolean(user && user.is_bot)}
                    className='badge-popoverlist'
                />
>>>>>>> 8999adea
            </React.Fragment>
        );
    }
}<|MERGE_RESOLUTION|>--- conflicted
+++ resolved
@@ -88,23 +88,14 @@
                         {name}
                     </div>
                 </OverlayTrigger>
-<<<<<<< HEAD
-                <div>
-                    <BotBadge
-                        show={Boolean(user && user.is_bot)}
-                        className='badge-popoverlist'
-                    />
-                    <GuestBadge
-                        show={Boolean(user && isGuest(user))}
-                        className='badge-popoverlist'
-                    />
-                </div>
-=======
                 <BotBadge
                     show={Boolean(user && user.is_bot)}
                     className='badge-popoverlist'
                 />
->>>>>>> 8999adea
+                <GuestBadge
+                    show={Boolean(user && isGuest(user))}
+                    className='badge-popoverlist'
+                />
             </React.Fragment>
         );
     }
