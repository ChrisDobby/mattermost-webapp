--- conflicted
+++ resolved
@@ -7,19 +7,6 @@
 
 import MoreChannels from './more_channels.jsx';
 
-<<<<<<< HEAD
-=======
-function mapStateToProps(state) {
-    const isSystemAdmin = isCurrentUserSystemAdmin(state);
-    const isTeamAdmin = isCurrentUserCurrentTeamAdmin(state);
-    const showCreatePublicChannelOption = showCreateOption(state, Constants.OPEN_CHANNEL, isTeamAdmin, isSystemAdmin);
-
-    return {
-        showCreatePublicChannelOption,
-    };
-}
-
->>>>>>> f7a5ee1f
 function mapDispatchToProps(dispatch) {
     return {
         actions: bindActionCreators({
