--- conflicted
+++ resolved
@@ -8,10 +8,6 @@
 import * as PostUtils from 'utils/post_utils.jsx';
 
 export default class PostImageEmbed extends React.PureComponent {
-    static proxyEncodeImageUrl = (url) => {
-        return Client4.getBaseRoute() + '/image?url=' + encodeURIComponent(url);
-    }
-
     static propTypes = {
 
         /**
@@ -106,12 +102,7 @@
             // scroll pop could be improved with a placeholder when !this.state.loaded
             return null;
         }
-<<<<<<< HEAD
 
-=======
-        const imagesAreProxied = global.window.mm_config.HasImageProxy === 'true';
-        const url = imagesAreProxied ? this.proxyEncodeImageUrl(this.props.link) : this.props.link;
->>>>>>> ad81729f
         return (
             <div
                 className='post__embed-container'
