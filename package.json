--- conflicted
+++ resolved
@@ -41,16 +41,9 @@
     "prop-types": "15.7.2",
     "react": "16.8.6",
     "react-addons-pure-render-mixin": "15.6.2",
-<<<<<<< HEAD
-    "react-bluekit": "0.4.4",
-    "react-bootstrap": "0.32.4",
-    "react-color": "2.14.1",
-    "react-contextmenu": "2.10.0",
-=======
     "react-bootstrap": "github:mattermost/react-bootstrap#c6957962364e0818a51bbfd13e89919903b422d6",
     "react-color": "2.17.3",
     "react-contextmenu": "2.11.0",
->>>>>>> db9c4d4a
     "react-custom-scrollbars": "4.2.1",
     "react-day-picker": "7.3.0",
     "react-dom": "16.8.6",
@@ -111,18 +104,11 @@
     "jest-cli": "24.8.0",
     "jest-junit": "6.4.0",
     "jquery-deferred": "0.3.1",
-<<<<<<< HEAD
-    "mini-css-extract-plugin": "0.4.5",
-    "nightwatch": "1.0.14",
-    "node-sass": "4.10.0",
-    "react-router-enzyme-context": "^1.2.0",
-    "react-styleguidist": "^8.0.6",
-=======
     "mini-css-extract-plugin": "0.8.0",
     "mmjstool": "github:mattermost/mattermost-utilities#89543752e9c3b7fe4ad41d3af3821d3923198c20",
     "node-sass": "4.12.0",
     "react-router-enzyme-context": "1.2.0",
->>>>>>> db9c4d4a
+    "react-styleguidist": "8.0.6",
     "redux-mock-store": "1.5.3",
     "redux-persist-node-storage": "2.0.0",
     "remote-redux-devtools": "0.5.16",
@@ -201,16 +187,8 @@
     "updatesnapshot": "jest --updateSnapshot",
     "test:watch": "jest --watch",
     "test:coverage": "jest --coverage",
-<<<<<<< HEAD
-    "test:e2e": "./tests/e2e/test.sh",
-    "selenium-install": "selenium-standalone install --config=./tests/e2e/config.js",
-    "selenium-start": "selenium-standalone start --config=./tests/e2e/config.js",
-    "cypress:run": "cypress run",
-    "cypress:open": "cypress open",
+    "mmjstool": "mmjstool",
     "styleguide": "styleguidist server",
     "styleguide:build": "styleguidist build"
-=======
-    "mmjstool": "mmjstool"
->>>>>>> db9c4d4a
   }
 }